/*
Written in 2013 by Peter O.
Any copyright is dedicated to the Public Domain.
http://creativecommons.org/publicdomain/zero/1.0/
If you like this, you should donate to Peter O.
at: http://peteroupc.github.io/CBOR/
 */
using System;
using System.Text;

namespace PeterO {
    /// <summary>Encapsulates radix-independent arithmetic.</summary>
    /// <typeparam name='T'>Data type for a numeric value in a particular
    /// radix.</typeparam>
  internal class RadixMath<T> : IRadixMath<T> {
    private const int IntegerModeFixedScale = 1;
    private const int IntegerModeRegular = 0;

    private IRadixMathHelper<T> helper;
    private int thisRadix;
    private int support;

    public RadixMath(IRadixMathHelper<T> helper) {
      this.helper = helper;
      this.support = helper.GetArithmeticSupport();
      this.thisRadix = helper.GetRadix();
    }

    private T ReturnQuietNaN(T thisValue, PrecisionContext ctx) {
      BigInteger mant = BigInteger.Abs(this.helper.GetMantissa(thisValue));
      bool mantChanged = false;
      if (!mant.IsZero && ctx != null && ctx.HasMaxPrecision) {
        BigInteger limit = this.helper.MultiplyByRadixPower(BigInteger.One, FastInteger.FromBig(ctx.Precision));
        if (mant.CompareTo(limit) >= 0) {
          mant %= (BigInteger)limit;
          mantChanged = true;
        }
      }
      int flags = this.helper.GetFlags(thisValue);
      if (!mantChanged && (flags & BigNumberFlags.FlagQuietNaN) != 0) {
        return thisValue;
      }
      flags &= BigNumberFlags.FlagNegative;
      flags |= BigNumberFlags.FlagQuietNaN;
      return this.helper.CreateNewWithFlags(mant, BigInteger.Zero, flags);
    }

    private T SquareRootHandleSpecial(T thisValue, PrecisionContext ctx) {
      int thisFlags = this.helper.GetFlags(thisValue);
      if ((thisFlags & BigNumberFlags.FlagSpecial) != 0) {
        if ((thisFlags & BigNumberFlags.FlagSignalingNaN) != 0) {
          return this.SignalingNaNInvalid(thisValue, ctx);
        }
        if ((thisFlags & BigNumberFlags.FlagQuietNaN) != 0) {
          return this.ReturnQuietNaN(thisValue, ctx);
        }
        if ((thisFlags & BigNumberFlags.FlagInfinity) != 0) {
          // Square root of infinity
          if ((thisFlags & BigNumberFlags.FlagNegative) != 0) {
            return this.SignalInvalid(ctx);
          }
          return thisValue;
        }
      }
      int sign = this.helper.GetSign(thisValue);
      if (sign < 0) {
        return this.SignalInvalid(ctx);
      }
      return default(T);
    }

    private T DivisionHandleSpecial(T thisValue, T other, PrecisionContext ctx) {
      int thisFlags = this.helper.GetFlags(thisValue);
      int otherFlags = this.helper.GetFlags(other);
      if (((thisFlags | otherFlags) & BigNumberFlags.FlagSpecial) != 0) {
        T result = this.HandleNotANumber(thisValue, other, ctx);
        if ((object)result != (object)default(T)) {
          return result;
        }
        if ((thisFlags & BigNumberFlags.FlagInfinity) != 0 && (otherFlags & BigNumberFlags.FlagInfinity) != 0) {
          // Attempt to divide infinity by infinity
          return this.SignalInvalid(ctx);
        }
        if ((thisFlags & BigNumberFlags.FlagInfinity) != 0) {
          return this.EnsureSign(thisValue, ((thisFlags ^ otherFlags) & BigNumberFlags.FlagNegative) != 0);
        }
        if ((otherFlags & BigNumberFlags.FlagInfinity) != 0) {
          // Divisor is infinity, so result will be epsilon
          if (ctx != null && ctx.HasExponentRange && ctx.Precision.Sign > 0) {
            if (ctx.HasFlags) {
              ctx.Flags |= PrecisionContext.FlagClamped;
            }
            BigInteger bigexp = ctx.EMin;
            BigInteger bigprec = ctx.Precision;
            bigexp -= (BigInteger)bigprec;
            bigexp += BigInteger.One;
            thisFlags = (thisFlags ^ otherFlags) & BigNumberFlags.FlagNegative;
            return this.helper.CreateNewWithFlags(BigInteger.Zero, bigexp, thisFlags);
          }
          thisFlags = (thisFlags ^ otherFlags) & BigNumberFlags.FlagNegative;
          return this.RoundToPrecision(this.helper.CreateNewWithFlags(BigInteger.Zero, BigInteger.Zero, thisFlags), ctx);
        }
      }
      return default(T);
    }

    private T RemainderHandleSpecial(T thisValue, T other, PrecisionContext ctx) {
      int thisFlags = this.helper.GetFlags(thisValue);
      int otherFlags = this.helper.GetFlags(other);
      if (((thisFlags | otherFlags) & BigNumberFlags.FlagSpecial) != 0) {
        T result = this.HandleNotANumber(thisValue, other, ctx);
        if ((object)result != (object)default(T)) {
          return result;
        }
        if ((thisFlags & BigNumberFlags.FlagInfinity) != 0) {
          return this.SignalInvalid(ctx);
        }
        if ((otherFlags & BigNumberFlags.FlagInfinity) != 0) {
          return this.RoundToPrecision(thisValue, ctx);
        }
      }
      if (this.helper.GetMantissa(other).IsZero) {
        return this.SignalInvalid(ctx);
      }
      return default(T);
    }

    private T MinMaxHandleSpecial(T thisValue, T otherValue, PrecisionContext ctx, bool isMinOp, bool compareAbs) {
      int thisFlags = this.helper.GetFlags(thisValue);
      int otherFlags = this.helper.GetFlags(otherValue);
      if (((thisFlags | otherFlags) & BigNumberFlags.FlagSpecial) != 0) {
        // Check this value then the other value for signaling NaN
        if ((this.helper.GetFlags(thisValue) & BigNumberFlags.FlagSignalingNaN) != 0) {
          return this.SignalingNaNInvalid(thisValue, ctx);
        }
        if ((this.helper.GetFlags(otherValue) & BigNumberFlags.FlagSignalingNaN) != 0) {
          return this.SignalingNaNInvalid(otherValue, ctx);
        }
        // Check this value then the other value for quiet NaN
        if ((this.helper.GetFlags(thisValue) & BigNumberFlags.FlagQuietNaN) != 0) {
          if ((this.helper.GetFlags(otherValue) & BigNumberFlags.FlagQuietNaN) != 0) {
            // both values are quiet NaN
            return this.ReturnQuietNaN(thisValue, ctx);
          }
          // return "other" for being numeric
          return this.RoundToPrecision(otherValue, ctx);
        }
        if ((this.helper.GetFlags(otherValue) & BigNumberFlags.FlagQuietNaN) != 0) {
          // At this point, "thisValue" can't be NaN,
          // return "thisValue" for being numeric
          return this.RoundToPrecision(thisValue, ctx);
        }
        if ((thisFlags & BigNumberFlags.FlagInfinity) != 0) {
          if (compareAbs && (otherFlags & BigNumberFlags.FlagInfinity) == 0) {
            // treat this as larger
            return isMinOp ? this.RoundToPrecision(otherValue, ctx) : thisValue;
          }
          // This value is infinity
          if (isMinOp) {
            // if negative, will be less than every other number
            return ((thisFlags & BigNumberFlags.FlagNegative) != 0) ? thisValue : this.RoundToPrecision(otherValue, ctx);
            // if positive, will be greater
          } else {
            // if positive, will be greater than every other number
            return ((thisFlags & BigNumberFlags.FlagNegative) == 0) ? thisValue : this.RoundToPrecision(otherValue, ctx);
          }
        }
        if ((otherFlags & BigNumberFlags.FlagInfinity) != 0) {
          if (compareAbs) {
            // treat this as larger (the first value
            // won't be infinity at this point
            return isMinOp ? this.RoundToPrecision(thisValue, ctx) : otherValue;
          }
          if (isMinOp) {
            return ((otherFlags & BigNumberFlags.FlagNegative) == 0) ? this.RoundToPrecision(thisValue, ctx) : otherValue;
          } else {
            return ((otherFlags & BigNumberFlags.FlagNegative) != 0) ? this.RoundToPrecision(thisValue, ctx) : otherValue;
          }
        }
      }
      return default(T);
    }

    private T HandleNotANumber(T thisValue, T other, PrecisionContext ctx) {
      int thisFlags = this.helper.GetFlags(thisValue);
      int otherFlags = this.helper.GetFlags(other);
      // Check this value then the other value for signaling NaN
      if ((thisFlags & BigNumberFlags.FlagSignalingNaN) != 0) {
        return this.SignalingNaNInvalid(thisValue, ctx);
      }
      if ((otherFlags & BigNumberFlags.FlagSignalingNaN) != 0) {
        return this.SignalingNaNInvalid(other, ctx);
      }
      // Check this value then the other value for quiet NaN
      if ((thisFlags & BigNumberFlags.FlagQuietNaN) != 0) {
        return this.ReturnQuietNaN(thisValue, ctx);
      }
      if ((otherFlags & BigNumberFlags.FlagQuietNaN) != 0) {
        return this.ReturnQuietNaN(other, ctx);
      }
      return default(T);
    }

    private T MultiplyAddHandleSpecial(T op1, T op2, T op3, PrecisionContext ctx) {
      int op1Flags = this.helper.GetFlags(op1);
      // Check operands in order for signaling NaN
      if ((op1Flags & BigNumberFlags.FlagSignalingNaN) != 0) {
        return this.SignalingNaNInvalid(op1, ctx);
      }
      int op2Flags = this.helper.GetFlags(op2);
      if ((op2Flags & BigNumberFlags.FlagSignalingNaN) != 0) {
        return this.SignalingNaNInvalid(op2, ctx);
      }
      int op3Flags = this.helper.GetFlags(op3);
      if ((op3Flags & BigNumberFlags.FlagSignalingNaN) != 0) {
        return this.SignalingNaNInvalid(op3, ctx);
      }
      // Check operands in order for quiet NaN
      if ((op1Flags & BigNumberFlags.FlagQuietNaN) != 0) {
        return this.ReturnQuietNaN(op1, ctx);
      }
      if ((op2Flags & BigNumberFlags.FlagQuietNaN) != 0) {
        return this.ReturnQuietNaN(op2, ctx);
      }
      // Check multiplying infinity by 0 (important to check
      // now before checking third operand for quiet NaN because
      // this signals invalid operation and the operation starts
      // with multiplying only the first two operands)
      if ((op1Flags & BigNumberFlags.FlagInfinity) != 0) {
        // Attempt to multiply infinity by 0
        if ((op2Flags & BigNumberFlags.FlagSpecial) == 0 && this.helper.GetMantissa(op2).IsZero) {
          return this.SignalInvalid(ctx);
        }
      }
      if ((op2Flags & BigNumberFlags.FlagInfinity) != 0) {
        // Attempt to multiply infinity by 0
        if ((op1Flags & BigNumberFlags.FlagSpecial) == 0 && this.helper.GetMantissa(op1).IsZero) {
          return this.SignalInvalid(ctx);
        }
      }
      // Now check third operand for quiet NaN
      if ((op3Flags & BigNumberFlags.FlagQuietNaN) != 0) {
        return this.ReturnQuietNaN(op3, ctx);
      }
      return default(T);
    }

    private T ValueOf(int value, PrecisionContext ctx) {
      if (ctx == null || !ctx.HasExponentRange || ctx.ExponentWithinRange(BigInteger.Zero)) {
        return this.helper.ValueOf(value);
      }
      return this.RoundToPrecision(this.helper.ValueOf(value), ctx);
    }

    private int CompareToHandleSpecialReturnInt(T thisValue, T other) {
      int thisFlags = this.helper.GetFlags(thisValue);
      int otherFlags = this.helper.GetFlags(other);
      if (((thisFlags | otherFlags) & BigNumberFlags.FlagSpecial) != 0) {
        // Assumes that neither operand is NaN
        #if DEBUG
        if (!((thisFlags & BigNumberFlags.FlagNaN) == 0)) {
          throw new ArgumentException("doesn't satisfy (thisFlags & BigNumberFlags.FlagNaN)==0");
        }

        if (!((otherFlags & BigNumberFlags.FlagNaN) == 0)) {
          throw new ArgumentException("doesn't satisfy (otherFlags & BigNumberFlags.FlagNaN)==0");
        }
        #endif

        if ((thisFlags & BigNumberFlags.FlagInfinity) != 0) {
          // thisValue is infinity
          if ((thisFlags & (BigNumberFlags.FlagInfinity | BigNumberFlags.FlagNegative)) == (otherFlags & (BigNumberFlags.FlagInfinity | BigNumberFlags.FlagNegative))) {
            return 0;
          }
          return ((thisFlags & BigNumberFlags.FlagNegative) == 0) ? 1 : -1;
        }
        if ((otherFlags & BigNumberFlags.FlagInfinity) != 0) {
          // the other value is infinity
          if ((thisFlags & (BigNumberFlags.FlagInfinity | BigNumberFlags.FlagNegative)) == (otherFlags & (BigNumberFlags.FlagInfinity | BigNumberFlags.FlagNegative))) {
            return 0;
          }
          return ((otherFlags & BigNumberFlags.FlagNegative) == 0) ? -1 : 1;
        }
      }
      return 2;
    }

    private T CompareToHandleSpecial(T thisValue, T other, bool treatQuietNansAsSignaling, PrecisionContext ctx) {
      int thisFlags = this.helper.GetFlags(thisValue);
      int otherFlags = this.helper.GetFlags(other);
      if (((thisFlags | otherFlags) & BigNumberFlags.FlagSpecial) != 0) {
        // Check this value then the other value for signaling NaN
        if ((this.helper.GetFlags(thisValue) & BigNumberFlags.FlagSignalingNaN) != 0) {
          return this.SignalingNaNInvalid(thisValue, ctx);
        }
        if ((this.helper.GetFlags(other) & BigNumberFlags.FlagSignalingNaN) != 0) {
          return this.SignalingNaNInvalid(other, ctx);
        }
        if (treatQuietNansAsSignaling) {
          if ((this.helper.GetFlags(thisValue) & BigNumberFlags.FlagQuietNaN) != 0) {
            return this.SignalingNaNInvalid(thisValue, ctx);
          }
          if ((this.helper.GetFlags(other) & BigNumberFlags.FlagQuietNaN) != 0) {
            return this.SignalingNaNInvalid(other, ctx);
          }
        } else {
          // Check this value then the other value for quiet NaN
          if ((this.helper.GetFlags(thisValue) & BigNumberFlags.FlagQuietNaN) != 0) {
            return this.ReturnQuietNaN(thisValue, ctx);
          }
          if ((this.helper.GetFlags(other) & BigNumberFlags.FlagQuietNaN) != 0) {
            return this.ReturnQuietNaN(other, ctx);
          }
        }
        if ((thisFlags & BigNumberFlags.FlagInfinity) != 0) {
          // thisValue is infinity
          if ((thisFlags & (BigNumberFlags.FlagInfinity | BigNumberFlags.FlagNegative)) == (otherFlags & (BigNumberFlags.FlagInfinity | BigNumberFlags.FlagNegative))) {
            return this.ValueOf(0, null);
          }
          return ((thisFlags & BigNumberFlags.FlagNegative) == 0) ? this.ValueOf(1, null) : this.ValueOf(-1, null);
        }
        if ((otherFlags & BigNumberFlags.FlagInfinity) != 0) {
          // the other value is infinity
          if ((thisFlags & (BigNumberFlags.FlagInfinity | BigNumberFlags.FlagNegative)) == (otherFlags & (BigNumberFlags.FlagInfinity | BigNumberFlags.FlagNegative))) {
            return this.ValueOf(0, null);
          }
          return ((otherFlags & BigNumberFlags.FlagNegative) == 0) ? this.ValueOf(-1, null) : this.ValueOf(1, null);
        }
      }
      return default(T);
    }

    private T SignalingNaNInvalid(T value, PrecisionContext ctx) {
      if (ctx != null && ctx.HasFlags) {
        ctx.Flags |= PrecisionContext.FlagInvalid;
      }
      return this.ReturnQuietNaN(value, ctx);
    }

    private T SignalInvalid(PrecisionContext ctx) {
      if (this.support == BigNumberFlags.FiniteOnly) {
        throw new ArithmeticException("Invalid operation");
      }
      if (ctx != null && ctx.HasFlags) {
        ctx.Flags |= PrecisionContext.FlagInvalid;
      }
      return this.helper.CreateNewWithFlags(BigInteger.Zero, BigInteger.Zero, BigNumberFlags.FlagQuietNaN);
    }

    private T SignalInvalidWithMessage(PrecisionContext ctx, String str) {
      if (this.support == BigNumberFlags.FiniteOnly) {
        throw new ArithmeticException(str);
      }
      if (ctx != null && ctx.HasFlags) {
        ctx.Flags |= PrecisionContext.FlagInvalid;
      }
      return this.helper.CreateNewWithFlags(BigInteger.Zero, BigInteger.Zero, BigNumberFlags.FlagQuietNaN);
    }

    private T SignalOverflow(bool neg) {
      return this.support == BigNumberFlags.FiniteOnly ? default(T) : this.helper.CreateNewWithFlags(BigInteger.Zero, BigInteger.Zero, (neg ? BigNumberFlags.FlagNegative : 0) | BigNumberFlags.FlagInfinity);
    }

    private T SignalOverflow2(PrecisionContext pc, bool neg) {
      if (pc != null) {
        Rounding roundingOnOverflow = pc.Rounding;
        if (pc.HasFlags) {
          pc.Flags |= PrecisionContext.FlagOverflow | PrecisionContext.FlagInexact | PrecisionContext.FlagRounded;
        }
        if (pc.HasMaxPrecision && pc.HasExponentRange &&
            (roundingOnOverflow == Rounding.Down || roundingOnOverflow == Rounding.ZeroFiveUp ||
             (roundingOnOverflow == Rounding.Ceiling && neg) || (roundingOnOverflow == Rounding.Floor && !neg))) {
          // Set to the highest possible value for
          // the given precision
          BigInteger overflowMant = BigInteger.Zero;
          FastInteger fastPrecision = FastInteger.FromBig(pc.Precision);
          overflowMant = this.helper.MultiplyByRadixPower(BigInteger.One, fastPrecision);
          overflowMant -= BigInteger.One;
          FastInteger clamp = FastInteger.FromBig(pc.EMax).Increment().Subtract(fastPrecision);
          return this.helper.CreateNewWithFlags(overflowMant, clamp.AsBigInteger(), neg ? BigNumberFlags.FlagNegative : 0);
        }
      }
      return this.SignalOverflow(neg);
    }

    private T SignalDivideByZero(PrecisionContext ctx, bool neg) {
      if (this.support == BigNumberFlags.FiniteOnly) {
        throw new DivideByZeroException("Division by zero");
      }
      if (ctx != null && ctx.HasFlags) {
        ctx.Flags |= PrecisionContext.FlagDivideByZero;
      }
      return this.helper.CreateNewWithFlags(BigInteger.Zero, BigInteger.Zero, BigNumberFlags.FlagInfinity | (neg ? BigNumberFlags.FlagNegative : 0));
    }

    private bool Round(IShiftAccumulator accum, Rounding rounding, bool neg, FastInteger fastint) {
      bool incremented = false;
      if (rounding == Rounding.HalfEven) {
        int radix = this.thisRadix;
        if (accum.LastDiscardedDigit >= (radix / 2)) {
          if (accum.LastDiscardedDigit > (radix / 2) || accum.OlderDiscardedDigits != 0) {
            incremented = true;
          } else if (!fastint.IsEvenNumber) {
            incremented = true;
          }
        }
      } else if (rounding == Rounding.ZeroFiveUp) {
        int radix = this.thisRadix;
        if ((accum.LastDiscardedDigit | accum.OlderDiscardedDigits) != 0) {
          if (radix == 2) {
            incremented = true;
          } else {
            int lastDigit = FastInteger.Copy(fastint).Remainder(radix).AsInt32();
            if (lastDigit == 0 || lastDigit == (radix / 2)) {
              incremented = true;
            }
          }
        }
      } else if (rounding != Rounding.Down) {
        incremented = this.RoundGivenDigits(
          accum.LastDiscardedDigit,
          accum.OlderDiscardedDigits,
          rounding,
          neg,
          BigInteger.Zero);
      }
      return incremented;
    }

    private bool RoundGivenDigits(int lastDiscarded, int olderDiscarded, Rounding rounding, bool neg, BigInteger bigval) {
      bool incremented = false;
      int radix = this.thisRadix;
      if (rounding == Rounding.HalfUp) {
        if (lastDiscarded >= (radix / 2)) {
          incremented = true;
        }
      } else if (rounding == Rounding.HalfEven) {
        // Console.WriteLine("rgd last=" + lastDiscarded + " older=" + olderDiscarded + " even=" + (bigval.IsEven));
        // Console.WriteLine("--- --- " + (BitMantissa(helper.CreateNewWithFlags(bigval,BigInteger.Zero,0))));
        if (lastDiscarded >= (radix / 2)) {
          if (lastDiscarded > (radix / 2) || olderDiscarded != 0) {
            incremented = true;
          } else if (!bigval.IsEven) {
            incremented = true;
          }
        }
      } else if (rounding == Rounding.Ceiling) {
        if (!neg && (lastDiscarded | olderDiscarded) != 0) {
          incremented = true;
        }
      } else if (rounding == Rounding.Floor) {
        if (neg && (lastDiscarded | olderDiscarded) != 0) {
          incremented = true;
        }
      } else if (rounding == Rounding.HalfDown) {
        if (lastDiscarded > (radix / 2) || (lastDiscarded == (radix / 2) && olderDiscarded != 0)) {
          incremented = true;
        }
      } else if (rounding == Rounding.Up) {
        if ((lastDiscarded | olderDiscarded) != 0) {
          incremented = true;
        }
      } else if (rounding == Rounding.ZeroFiveUp) {
        if ((lastDiscarded | olderDiscarded) != 0) {
          if (radix == 2) {
            incremented = true;
          } else {
            BigInteger bigdigit = bigval % (BigInteger)radix;
            int lastDigit = (int)bigdigit;
            if (lastDigit == 0 || lastDigit == (radix / 2)) {
              incremented = true;
            }
          }
        }
      }
      return incremented;
    }

    private bool RoundGivenBigInt(IShiftAccumulator accum, Rounding rounding, bool neg, BigInteger bigval) {
      return this.RoundGivenDigits(accum.LastDiscardedDigit, accum.OlderDiscardedDigits, rounding, neg, bigval);
    }

    private BigInteger RescaleByExponentDiff(BigInteger mantissa, BigInteger e1, BigInteger e2) {
      if (mantissa.Sign == 0) {
        return BigInteger.Zero;
      }
      FastInteger diff = FastInteger.FromBig(e1).SubtractBig(e2).Abs();
      return this.helper.MultiplyByRadixPower(mantissa, diff);
    }

    private T EnsureSign(T val, bool negative) {
      if (val == null) {
        return val;
      }
      int flags = this.helper.GetFlags(val);
      if ((negative && (flags & BigNumberFlags.FlagNegative) == 0) || (!negative && (flags & BigNumberFlags.FlagNegative) != 0)) {
        flags &= ~BigNumberFlags.FlagNegative;
        flags |= negative ? BigNumberFlags.FlagNegative : 0;
        return this.helper.CreateNewWithFlags(this.helper.GetMantissa(val), this.helper.GetExponent(val), flags);
      }
      return val;
    }

    /// <summary>Not documented yet.</summary>
    /// <param name='thisValue'>A T object. (2).</param>
    /// <param name='divisor'>A T object. (3).</param>
    /// <param name='ctx'>A PrecisionContext object.</param>
    /// <returns>A T object.</returns>
    public T DivideToIntegerNaturalScale(T thisValue, T divisor, PrecisionContext ctx) {
      FastInteger desiredScale = FastInteger.FromBig(this.helper.GetExponent(thisValue)).SubtractBig(this.helper.GetExponent(divisor));
      PrecisionContext ctx2 = PrecisionContext.ForRounding(Rounding.Down).WithBigPrecision(ctx == null ? BigInteger.Zero : ctx.Precision).WithBlankFlags();
      T ret = this.DivideInternal(thisValue, divisor, ctx2, IntegerModeFixedScale, BigInteger.Zero);
      if ((ctx2.Flags & (PrecisionContext.FlagInvalid | PrecisionContext.FlagDivideByZero)) != 0) {
        if (ctx.HasFlags) {
          ctx.Flags |= PrecisionContext.FlagInvalid | PrecisionContext.FlagDivideByZero;
        }
        return ret;
      }
      bool neg = (this.helper.GetSign(thisValue) < 0) ^ (this.helper.GetSign(divisor) < 0);
      // Now the exponent's sign can only be 0 or positive
      if (this.helper.GetMantissa(ret).IsZero) {
        // Value is 0, so just change the exponent
        // to the preferred one
        BigInteger dividendExp = this.helper.GetExponent(thisValue);
        BigInteger divisorExp = this.helper.GetExponent(divisor);
        ret = this.helper.CreateNewWithFlags(BigInteger.Zero, dividendExp - (BigInteger)divisorExp, this.helper.GetFlags(ret));
      } else {
        if (desiredScale.Sign < 0) {
          // Desired scale is negative, shift left
          desiredScale.Negate();
          BigInteger bigmantissa = BigInteger.Abs(this.helper.GetMantissa(ret));
          bigmantissa = this.helper.MultiplyByRadixPower(bigmantissa, desiredScale);
          BigInteger exponentDivisor = this.helper.GetExponent(divisor);
          ret = this.helper.CreateNewWithFlags(bigmantissa, this.helper.GetExponent(thisValue) - (BigInteger)exponentDivisor, this.helper.GetFlags(ret));
        } else if (desiredScale.Sign > 0) {
          // Desired scale is positive, shift away zeros
          // but not after scale is reached
          BigInteger bigmantissa = BigInteger.Abs(this.helper.GetMantissa(ret));
          FastInteger fastexponent = FastInteger.FromBig(this.helper.GetExponent(ret));
          BigInteger bigradix = (BigInteger)this.thisRadix;
          while (true) {
            if (desiredScale.CompareTo(fastexponent) == 0) {
              break;
            }
            BigInteger bigrem;
            BigInteger bigquo = BigInteger.DivRem(bigmantissa, bigradix, out bigrem);
            if (!bigrem.IsZero) {
              break;
            }
            bigmantissa = bigquo;
            fastexponent.Increment();
          }
          ret = this.helper.CreateNewWithFlags(bigmantissa, fastexponent.AsBigInteger(), this.helper.GetFlags(ret));
        }
      }
      if (ctx != null) {
        ret = this.RoundToPrecision(ret, ctx);
      }
      ret = this.EnsureSign(ret, neg);
      return ret;
    }

    /// <summary>Not documented yet.</summary>
    /// <param name='thisValue'>A T object. (2).</param>
    /// <param name='divisor'>A T object. (3).</param>
    /// <param name='ctx'>A PrecisionContext object.</param>
    /// <returns>A T object.</returns>
    public T DivideToIntegerZeroScale(T thisValue, T divisor, PrecisionContext ctx) {
      PrecisionContext ctx2 = PrecisionContext.ForRounding(Rounding.Down).WithBigPrecision(ctx == null ? BigInteger.Zero : ctx.Precision).WithBlankFlags();
      T ret = this.DivideInternal(thisValue, divisor, ctx2, IntegerModeFixedScale, BigInteger.Zero);
      if ((ctx2.Flags & (PrecisionContext.FlagInvalid | PrecisionContext.FlagDivideByZero)) != 0) {
        if (ctx.HasFlags) {
          ctx.Flags |= ctx2.Flags & (PrecisionContext.FlagInvalid | PrecisionContext.FlagDivideByZero);
        }
        return ret;
      }
      if (ctx != null) {
        ctx2 = ctx.WithBlankFlags().WithUnlimitedExponents();
        ret = this.RoundToPrecision(ret, ctx2);
        if ((ctx2.Flags & PrecisionContext.FlagRounded) != 0) {
          return this.SignalInvalid(ctx);
        }
      }
      return ret;
    }

    /// <summary>Not documented yet.</summary>
    /// <param name='value'>A T object. (2).</param>
    /// <param name='ctx'>A PrecisionContext object.</param>
    /// <returns>A T object.</returns>
    public T Abs(T value, PrecisionContext ctx) {
      int flags = this.helper.GetFlags(value);
      if ((flags & BigNumberFlags.FlagSignalingNaN) != 0) {
        return this.SignalingNaNInvalid(value, ctx);
      }
      if ((flags & BigNumberFlags.FlagQuietNaN) != 0) {
        return this.ReturnQuietNaN(value, ctx);
      }
      if ((flags & BigNumberFlags.FlagNegative) != 0) {
        return this.RoundToPrecision(this.helper.CreateNewWithFlags(this.helper.GetMantissa(value), this.helper.GetExponent(value), flags & ~BigNumberFlags.FlagNegative), ctx);
      }
      return this.RoundToPrecision(value, ctx);
    }

    /// <summary>Not documented yet.</summary>
    /// <param name='value'>A T object. (2).</param>
    /// <param name='ctx'>A PrecisionContext object.</param>
    /// <returns>A T object.</returns>
    public T Negate(T value, PrecisionContext ctx) {
      int flags = this.helper.GetFlags(value);
      if ((flags & BigNumberFlags.FlagSignalingNaN) != 0) {
        return this.SignalingNaNInvalid(value, ctx);
      }
      if ((flags & BigNumberFlags.FlagQuietNaN) != 0) {
        return this.ReturnQuietNaN(value, ctx);
      }
      BigInteger mant = this.helper.GetMantissa(value);
      if ((flags & BigNumberFlags.FlagInfinity) == 0 && mant.IsZero) {
        if ((flags & BigNumberFlags.FlagNegative) == 0) {
          // positive 0 minus positive 0 is always positive 0
          return this.RoundToPrecision(this.helper.CreateNewWithFlags(mant, this.helper.GetExponent(value), flags & ~BigNumberFlags.FlagNegative), ctx);
        } else if (ctx != null && ctx.Rounding == Rounding.Floor) {
          // positive 0 minus negative 0 is negative 0 only if
          // the rounding is Floor
          return this.RoundToPrecision(this.helper.CreateNewWithFlags(mant, this.helper.GetExponent(value), flags | BigNumberFlags.FlagNegative), ctx);
        } else {
          return this.RoundToPrecision(this.helper.CreateNewWithFlags(mant, this.helper.GetExponent(value), flags & ~BigNumberFlags.FlagNegative), ctx);
        }
      }
      flags ^= BigNumberFlags.FlagNegative;
      return this.RoundToPrecision(this.helper.CreateNewWithFlags(mant, this.helper.GetExponent(value), flags), ctx);
    }

    private T AbsRaw(T value) {
      return this.EnsureSign(value, false);
    }

    private bool IsFinite(T val) {
      return (this.helper.GetFlags(val) & BigNumberFlags.FlagSpecial) == 0;
    }

    private bool IsNegative(T val) {
      return (this.helper.GetFlags(val) & BigNumberFlags.FlagNegative) != 0;
    }

    private T NegateRaw(T val) {
      if (val == null) {
        return val;
      }
      int sign = this.helper.GetFlags(val) & BigNumberFlags.FlagNegative;
      return this.helper.CreateNewWithFlags(this.helper.GetMantissa(val), this.helper.GetExponent(val), sign == 0 ? BigNumberFlags.FlagNegative : 0);
    }

    private static void TransferFlags(PrecisionContext ctxDst, PrecisionContext ctxSrc) {
      if (ctxDst != null && ctxDst.HasFlags) {
        if ((ctxSrc.Flags & (PrecisionContext.FlagInvalid | PrecisionContext.FlagDivideByZero)) != 0) {
          ctxDst.Flags |= ctxSrc.Flags & (PrecisionContext.FlagInvalid | PrecisionContext.FlagDivideByZero);
        } else {
          ctxDst.Flags |= ctxSrc.Flags;
        }
      }
    }

    /// <summary>Finds the remainder that results when dividing two T objects.</summary>
    /// <param name='thisValue'>A T object.</param>
    /// <param name='divisor'>A T object. (2).</param>
    /// <param name='ctx'>A PrecisionContext object.</param>
    /// <returns>The remainder of the two objects.</returns>
    public T Remainder(T thisValue, T divisor, PrecisionContext ctx) {
      PrecisionContext ctx2 = ctx == null ? null : ctx.WithBlankFlags();
      T ret = this.RemainderHandleSpecial(thisValue, divisor, ctx2);
      if ((object)ret != (object)default(T)) {
        TransferFlags(ctx, ctx2);
        return ret;
      }
      ret = this.DivideToIntegerZeroScale(thisValue, divisor, ctx2);
      if ((ctx2.Flags & PrecisionContext.FlagInvalid) != 0) {
        return this.SignalInvalid(ctx);
      }
      ret = this.Add(thisValue, this.NegateRaw(this.Multiply(ret, divisor, null)), ctx2);
      ret = this.EnsureSign(ret, (this.helper.GetFlags(thisValue) & BigNumberFlags.FlagNegative) != 0);
      TransferFlags(ctx, ctx2);
      return ret;
    }

    /// <summary>Not documented yet.</summary>
    /// <param name='thisValue'>A T object. (2).</param>
    /// <param name='divisor'>A T object. (3).</param>
    /// <param name='ctx'>A PrecisionContext object.</param>
    /// <returns>A T object.</returns>
    public T RemainderNear(T thisValue, T divisor, PrecisionContext ctx) {
      PrecisionContext ctx2 = ctx == null ? PrecisionContext.ForRounding(Rounding.HalfEven).WithBlankFlags() : ctx.WithRounding(Rounding.HalfEven).WithBlankFlags();
      T ret = this.RemainderHandleSpecial(thisValue, divisor, ctx2);
      if ((object)ret != (object)default(T)) {
        TransferFlags(ctx, ctx2);
        return ret;
      }
      ret = this.DivideInternal(thisValue, divisor, ctx2, IntegerModeFixedScale, BigInteger.Zero);
      if ((ctx2.Flags & PrecisionContext.FlagInvalid) != 0) {
        return this.SignalInvalid(ctx);
      }
      ctx2 = ctx2.WithBlankFlags();
      ret = this.RoundToPrecision(ret, ctx2);
      if ((ctx2.Flags & (PrecisionContext.FlagRounded | PrecisionContext.FlagInvalid)) != 0) {
        return this.SignalInvalid(ctx);
      }
      ctx2 = ctx == null ? PrecisionContext.Unlimited.WithBlankFlags() : ctx.WithBlankFlags();
      T ret2 = this.Add(thisValue, this.NegateRaw(this.Multiply(ret, divisor, null)), ctx2);
      if ((ctx2.Flags & PrecisionContext.FlagInvalid) != 0) {
        return this.SignalInvalid(ctx);
      }
      if (this.helper.GetFlags(ret2) == 0 && this.helper.GetMantissa(ret2).IsZero) {
        ret2 = this.EnsureSign(ret2, (this.helper.GetFlags(thisValue) & BigNumberFlags.FlagNegative) != 0);
      }
      TransferFlags(ctx, ctx2);
      return ret2;
    }

    /// <summary>Not documented yet.</summary>
    /// <param name='ctx'>A PrecisionContext object.</param>
    /// <returns>A T object.</returns>
    public T Pi(PrecisionContext ctx) {
      if (ctx == null) {
        return this.SignalInvalidWithMessage(ctx, "ctx is null");
      }
      if (!ctx.HasMaxPrecision) {
        return this.SignalInvalidWithMessage(ctx, "ctx has unlimited precision");
      }
      // Gauss-Legendre algorithm
      T a = this.helper.ValueOf(1);
      PrecisionContext ctxdiv = ctx.WithBigPrecision(ctx.Precision + (BigInteger)10).WithRounding(this.thisRadix == 2 ? Rounding.HalfEven : Rounding.ZeroFiveUp);
      T two = this.helper.ValueOf(2);
      T b = this.Divide(a, this.SquareRoot(two, ctxdiv), ctxdiv);
      T four = this.helper.ValueOf(4);
      T half = ((this.thisRadix & 1) == 0) ? this.helper.CreateNewWithFlags((BigInteger)(this.thisRadix / 2), BigInteger.Zero - BigInteger.One, 0) : default(T);
      T t = this.Divide(a, four, ctxdiv);
      bool more = true;
      int lastCompare = 0;
      int vacillations = 0;
      T lastGuess = default(T);
      T guess = default(T);
      BigInteger powerTwo = BigInteger.One;
      while (more) {
        lastGuess = guess;
        T aplusB = this.Add(a, b, null);
        T newA = (half == null) ? this.Divide(aplusB, two, ctxdiv) : this.Multiply(aplusB, half, null);
        T valueAMinusNewA = this.Add(a, this.NegateRaw(newA), null);
        if (!a.Equals(b)) {
          T atimesB = this.Multiply(a, b, ctxdiv);
          b = this.SquareRoot(atimesB, ctxdiv);
        }
        a = newA;
        guess = this.Multiply(aplusB, aplusB, null);
        guess = this.Divide(guess, this.Multiply(t, four, null), ctxdiv);
        T newGuess = guess;
        if ((object)lastGuess != (object)default(T)) {
          int guessCmp = this.CompareTo(lastGuess, newGuess);
          if (guessCmp == 0) {
            more = false;
          } else if ((guessCmp > 0 && lastCompare < 0) || (lastCompare > 0 && guessCmp < 0)) {
            // Guesses are vacillating
            ++vacillations;
            if (vacillations > 3 && guessCmp > 0) {
              // When guesses are vacillating, choose the lower guess
              // to reduce rounding errors
              more = false;
            }
          }
          lastCompare = guessCmp;
        }
        if (more) {
          T tmpT = this.Multiply(valueAMinusNewA, valueAMinusNewA, null);
          tmpT = this.Multiply(tmpT, this.helper.CreateNewWithFlags(powerTwo, BigInteger.Zero, 0), null);
          t = this.Add(t, this.NegateRaw(tmpT), ctxdiv);
          powerTwo <<= 1;
        }
        guess = newGuess;
      }
      return this.RoundToPrecision(guess, ctx);
    }

    private T LnInternal(T thisValue, BigInteger workingPrecision, PrecisionContext ctx) {
      bool more = true;
      int lastCompare = 0;
      int vacillations = 0;
      PrecisionContext ctxdiv = ctx.WithBigPrecision(workingPrecision + (BigInteger)6)
        .WithRounding(this.thisRadix == 2 ? Rounding.HalfEven : Rounding.ZeroFiveUp);
      T z = this.Add(this.NegateRaw(thisValue), this.helper.ValueOf(1), null);
      T zpow = this.Multiply(z, z, ctxdiv);
      T guess = this.NegateRaw(z);
      T lastGuess = default(T);
      BigInteger denom = (BigInteger)2;
      while (more) {
        lastGuess = guess;
        T tmp = this.Divide(zpow, this.helper.CreateNewWithFlags(denom, BigInteger.Zero, 0), ctxdiv);
        T newGuess = this.Add(guess, this.NegateRaw(tmp), ctxdiv);
        {
          int guessCmp = this.CompareTo(lastGuess, newGuess);
          if (guessCmp == 0) {
            more = false;
          } else if ((guessCmp > 0 && lastCompare < 0) || (lastCompare > 0 && guessCmp < 0)) {
            // Guesses are vacillating
            ++vacillations;
            if (vacillations > 3 && guessCmp > 0) {
              // When guesses are vacillating, choose the lower guess
              // to reduce rounding errors
              more = false;
            }
          }
          lastCompare = guessCmp;
        }
        guess = newGuess;
        if (more) {
          zpow = this.Multiply(zpow, z, ctxdiv);
          denom += BigInteger.One;
        }
      }
      return this.RoundToPrecision(guess, ctx);
    }

    private T ExpInternal(T thisValue, BigInteger workingPrecision, PrecisionContext ctx) {
      T one = this.helper.ValueOf(1);
      PrecisionContext ctxdiv = ctx.WithBigPrecision(workingPrecision + (BigInteger)6)
        .WithRounding(this.thisRadix == 2 ? Rounding.Down : Rounding.ZeroFiveUp);
      BigInteger bigintN = (BigInteger)2;
      BigInteger facto = BigInteger.One;
      // Guess starts with 1 + thisValue
      T guess = this.Add(one, thisValue, null);
      T lastGuess = guess;
      T pow = thisValue;
      bool more = true;
      int lastCompare = 0;
      int vacillations = 0;
      while (more) {
        lastGuess = guess;
        // Iterate by:
        // newGuess = guess + (thisValue^n/factorial(n))
        // (n starts at 2 and increases by 1 after
        // each iteration)
        pow = this.Multiply(pow, thisValue, ctxdiv);
        facto *= (BigInteger)bigintN;
        T tmp = this.Divide(pow, this.helper.CreateNewWithFlags(facto, BigInteger.Zero, 0), ctxdiv);
        T newGuess = this.Add(guess, tmp, ctxdiv);
        // Console.WriteLine("newguess " + this.helper.GetMantissa(newGuess) + " ctxdiv " + ctxdiv.Precision);
        // Console.WriteLine("newguess " + newGuess);
        // Console.WriteLine("newguessN " + NextPlus(newGuess,ctxdiv));
        {
          int guessCmp = this.CompareTo(lastGuess, newGuess);
          if (guessCmp == 0) {
            more = false;
          } else if ((guessCmp > 0 && lastCompare < 0) || (lastCompare > 0 && guessCmp < 0)) {
            // Guesses are vacillating
            ++vacillations;
            if (vacillations > 3 && guessCmp > 0) {
              // When guesses are vacillating, choose the lower guess
              // to reduce rounding errors
              more = false;
            }
          }
          lastCompare = guessCmp;
        }
        guess = newGuess;
        if (more) {
          bigintN += BigInteger.One;
        }
      }
      return this.RoundToPrecision(guess, ctx);
    }

    private T PowerIntegral(
      T thisValue,
      BigInteger powIntBig,
      PrecisionContext ctx) {
      int sign = powIntBig.Sign;
      T one = this.helper.ValueOf(1);
      if (sign == 0) {
        // however 0 to the power of 0 is undefined
        return this.RoundToPrecision(one, ctx);
      } else if (powIntBig.Equals(BigInteger.One)) {
        return this.RoundToPrecision(thisValue, ctx);
      } else if (powIntBig.Equals((BigInteger)2)) {
        return this.Multiply(thisValue, thisValue, ctx);
      } else if (powIntBig.Equals((BigInteger)3)) {
        return this.Multiply(thisValue, this.Multiply(thisValue, thisValue, null), ctx);
      }
      bool retvalNeg = this.IsNegative(thisValue) && !powIntBig.IsEven;
      FastInteger error = this.helper.CreateShiftAccumulator(
        BigInteger.Abs(powIntBig)).GetDigitLength();
      error.AddInt(6);
      BigInteger bigError = error.AsBigInteger();
      PrecisionContext ctxdiv = ctx.WithBigPrecision(ctx.Precision + (BigInteger)bigError)
        .WithRounding(this.thisRadix == 2 ? Rounding.HalfEven : Rounding.ZeroFiveUp).WithBlankFlags();
      if (sign < 0) {
        // Use the reciprocal for negative powers
        thisValue = this.Divide(one, thisValue, ctxdiv);
        if ((ctxdiv.Flags & PrecisionContext.FlagOverflow) != 0) {
          return this.SignalOverflow2(ctx, retvalNeg);
        }
        powIntBig = -powIntBig;
      }
      T r = one;
      // Console.WriteLine("starting pow prec="+ctxdiv.Precision);
      while (!powIntBig.IsZero) {
        // Console.WriteLine("powIntBig "+powIntBig.bitLength());
        if (!powIntBig.IsEven) {
          r = this.Multiply(r, thisValue, ctxdiv);
          // Console.WriteLine("mult mant="+helper.GetMantissa(r).bitLength()+", e"+helper.GetExponent(r));
          if ((ctxdiv.Flags & PrecisionContext.FlagOverflow) != 0) {
            return this.SignalOverflow2(ctx, retvalNeg);
          }
        }
        powIntBig >>= 1;
        if (!powIntBig.IsZero) {
          ctxdiv.Flags = 0;
          T tmp = this.Multiply(thisValue, thisValue, ctxdiv);
          // Console.WriteLine("sqr e"+helper.GetExponent(tmp));
          if ((ctxdiv.Flags & PrecisionContext.FlagOverflow) != 0) {
            // Avoid multiplying too huge numbers with
            // limited exponent range
            return this.SignalOverflow2(ctx, retvalNeg);
          }
          thisValue = tmp;
        }
      }
      return this.RoundToPrecision(r, ctx);
    }

    private T ExtendPrecision(T thisValue, PrecisionContext ctx) {
      if (ctx == null || !ctx.HasMaxPrecision) {
        return this.RoundToPrecision(thisValue, ctx);
      }
      BigInteger mant = BigInteger.Abs(this.helper.GetMantissa(thisValue));
      FastInteger digits = this.helper.CreateShiftAccumulator(mant).GetDigitLength();
      FastInteger fastPrecision = FastInteger.FromBig(ctx.Precision);
      BigInteger exponent = this.helper.GetExponent(thisValue);
      if (digits.CompareTo(fastPrecision) < 0) {
        fastPrecision.Subtract(digits);
        mant = this.helper.MultiplyByRadixPower(mant, fastPrecision);
        BigInteger bigPrec = fastPrecision.AsBigInteger();
        exponent -= (BigInteger)bigPrec;
      }
      if (ctx != null && ctx.HasFlags) {
        ctx.Flags |= PrecisionContext.FlagRounded;
        ctx.Flags |= PrecisionContext.FlagInexact;
      }
      return this.RoundToPrecision(this.helper.CreateNewWithFlags(mant, exponent, 0), ctx);
    }

    private bool IsWithinExponentRangeForPow(T thisValue, PrecisionContext ctx) {
      if (ctx == null || !ctx.HasExponentRange) {
        return true;
      }
      FastInteger digits = this.helper.CreateShiftAccumulator(BigInteger.Abs(this.helper.GetMantissa(thisValue))).GetDigitLength();
      BigInteger exp = this.helper.GetExponent(thisValue);
      FastInteger fi = FastInteger.FromBig(exp);
      fi.Add(digits);
      fi.Decrement();
      // Console.WriteLine("" + exp + " -> " + (fi));
      if (fi.Sign < 0) {
        fi.Negate().Divide(2).Negate();
        // Console.WriteLine("" + exp + " II -> " + (fi));
      }
      exp = fi.AsBigInteger();
      if (exp.CompareTo(ctx.EMin) < 0 || exp.CompareTo(ctx.EMax) > 0) {
        return false;
      }
      return true;
    }

    /// <summary>Not documented yet.</summary>
    /// <param name='thisValue'>A T object. (2).</param>
    /// <param name='pow'>A T object. (3).</param>
    /// <param name='ctx'>A PrecisionContext object.</param>
    /// <returns>A T object.</returns>
    public T Power(T thisValue, T pow, PrecisionContext ctx) {
      T ret = this.HandleNotANumber(thisValue, pow, ctx);
      if ((object)ret != (object)default(T)) {
        return ret;
      }
      int thisSign = this.helper.GetSign(thisValue);
      int powSign = this.helper.GetSign(pow);
      int thisFlags = this.helper.GetFlags(thisValue);
      int powFlags = this.helper.GetFlags(pow);
      if (thisSign == 0 && powSign == 0) {
        // Both operands are zero: invalid
        return this.SignalInvalid(ctx);
      }
      if (thisSign < 0 && (powFlags & BigNumberFlags.FlagInfinity) != 0) {
        // This value is negative and power is infinity: invalid
        return this.SignalInvalid(ctx);
      }
      if (thisSign > 0 && (thisFlags & BigNumberFlags.FlagInfinity) == 0 && (powFlags & BigNumberFlags.FlagInfinity) != 0) {
        // Power is infinity and this value is greater than
        // zero and not infinity
        int cmp = this.CompareTo(thisValue, this.helper.ValueOf(1));
        if (cmp < 0) {
          // Value is less than 1
          if (powSign < 0) {
            // Power is negative infinity, return positive infinity
            return this.helper.CreateNewWithFlags(BigInteger.Zero, BigInteger.Zero, BigNumberFlags.FlagInfinity);
          } else {
            // Power is positive infinity, return 0
            return this.RoundToPrecision(this.helper.CreateNewWithFlags(BigInteger.Zero, BigInteger.Zero, 0), ctx);
          }
        } else if (cmp == 0) {
          // Extend the precision of the mantissa as much as possible,
          // in the special case that this value is 1
          return this.ExtendPrecision(this.helper.ValueOf(1), ctx);
        } else {
          // Value is greater than 1
          if (powSign > 0) {
            // Power is positive infinity, return positive infinity
            return pow;
          } else {
            // Power is negative infinity, return 0
            return this.RoundToPrecision(this.helper.CreateNewWithFlags(BigInteger.Zero, BigInteger.Zero, 0), ctx);
          }
        }
      }
      BigInteger powExponent = this.helper.GetExponent(pow);
      bool isPowIntegral = powExponent.Sign > 0;
      bool isPowOdd = false;
      T powInt = default(T);
      if (!isPowIntegral) {
        powInt = this.Quantize(pow, this.helper.CreateNewWithFlags(BigInteger.Zero, BigInteger.Zero, 0), PrecisionContext.ForRounding(Rounding.Down));
        isPowIntegral = this.CompareTo(powInt, pow) == 0;
        isPowOdd = !this.helper.GetMantissa(powInt).IsEven;
      } else {
        if (powExponent.Equals(BigInteger.Zero)) {
          isPowOdd = !this.helper.GetMantissa(powInt).IsEven;
        } else if (this.thisRadix % 2 == 0) {
          // Never odd for even radixes
          isPowOdd = false;
        } else {
          powInt = this.Quantize(pow, this.helper.CreateNewWithFlags(BigInteger.Zero, BigInteger.Zero, 0), PrecisionContext.ForRounding(Rounding.Down));
          isPowOdd = !this.helper.GetMantissa(powInt).IsEven;
        }
      }
      // Console.WriteLine("pow=" + pow + " powint=" + (powInt));
      bool isResultNegative = false;
      if ((thisFlags & BigNumberFlags.FlagNegative) != 0 && (powFlags & BigNumberFlags.FlagInfinity) == 0 && isPowIntegral && isPowOdd) {
        isResultNegative = true;
      }
      if (thisSign == 0 && powSign != 0) {
        int infinityFlags = (powSign < 0) ? BigNumberFlags.FlagInfinity : 0;
        if (isResultNegative) {
          infinityFlags |= BigNumberFlags.FlagNegative;
        }
        thisValue = this.helper.CreateNewWithFlags(BigInteger.Zero, BigInteger.Zero, infinityFlags);
        if ((infinityFlags & BigNumberFlags.FlagInfinity) == 0) {
          thisValue = this.RoundToPrecision(thisValue, ctx);
        }
        return thisValue;
      }
      if ((!isPowIntegral || powSign < 0) && (ctx == null || !ctx.HasMaxPrecision)) {
        return this.SignalInvalidWithMessage(ctx, "ctx is null or has unlimited precision, and pow's exponent is not an integer or is negative");
      }
      if (thisSign < 0 && !isPowIntegral) {
        return this.SignalInvalid(ctx);
      }
      if ((thisFlags & BigNumberFlags.FlagInfinity) != 0) {
        // This value is infinity
        if (powSign > 0) {
          return this.RoundToPrecision(this.helper.CreateNewWithFlags(BigInteger.Zero, BigInteger.Zero, (isResultNegative ? BigNumberFlags.FlagNegative : 0) | BigNumberFlags.FlagInfinity), ctx);
        } else if (powSign < 0) {
          return this.RoundToPrecision(this.helper.CreateNewWithFlags(BigInteger.Zero, BigInteger.Zero, isResultNegative ? BigNumberFlags.FlagNegative : 0), ctx);
        } else {
          return this.RoundToPrecision(this.helper.CreateNewWithFlags(BigInteger.One, BigInteger.Zero, 0), ctx);
        }
      }
      if (powSign == 0) {
        return this.RoundToPrecision(this.helper.CreateNewWithFlags(BigInteger.One, BigInteger.Zero, 0), ctx);
      }
      if (isPowIntegral) {
        // Special case for 1
        if (this.CompareTo(thisValue, this.helper.ValueOf(1)) == 0) {
          if (!this.IsWithinExponentRangeForPow(pow, ctx)) {
            return this.SignalInvalid(ctx);
          }
          return this.helper.ValueOf(1);
        }
        if ((object)powInt == (object)default(T)) {
          powInt = this.Quantize(pow, this.helper.CreateNewWithFlags(BigInteger.Zero, BigInteger.Zero, 0), PrecisionContext.ForRounding(Rounding.Down));
        }
        BigInteger signedMant = BigInteger.Abs(this.helper.GetMantissa(powInt));
        if (powSign < 0) {
          signedMant = -signedMant;
        }
        // Console.WriteLine("tv=" + thisValue + " mant=" + (signedMant));
        return this.PowerIntegral(thisValue, signedMant, ctx);
      }
      // Special case for 1
      if (this.CompareTo(thisValue, this.helper.ValueOf(1)) == 0 && powSign > 0) {
        if (!this.IsWithinExponentRangeForPow(pow, ctx)) {
          return this.SignalInvalid(ctx);
        }
        return this.ExtendPrecision(this.helper.ValueOf(1), ctx);
      }
      #if DEBUG
      if (ctx == null) {
        throw new ArgumentNullException("ctx");
      }
      #endif
      // Special case for 0.5
      if (this.thisRadix == 10 || this.thisRadix == 2) {
        T half = (this.thisRadix == 10) ?
          this.helper.CreateNewWithFlags((BigInteger)5, BigInteger.Zero - BigInteger.One, 0) :
          this.helper.CreateNewWithFlags(BigInteger.One, BigInteger.Zero - BigInteger.One, 0);
        if (this.CompareTo(pow, half) == 0 &&
            this.IsWithinExponentRangeForPow(pow, ctx) &&
            this.IsWithinExponentRangeForPow(thisValue, ctx)) {
          PrecisionContext ctxCopy = ctx.WithBlankFlags();
          thisValue = this.SquareRoot(thisValue, ctxCopy);
          ctxCopy.Flags |= PrecisionContext.FlagInexact;
          ctxCopy.Flags |= PrecisionContext.FlagRounded;
          if ((ctxCopy.Flags & PrecisionContext.FlagSubnormal) != 0) {
            ctxCopy.Flags |= PrecisionContext.FlagUnderflow;
          }
          thisValue = this.ExtendPrecision(thisValue, ctxCopy);
          if (ctx.HasFlags) {
            ctx.Flags |= ctxCopy.Flags;
          }
          return thisValue;
        }
      }
      int guardDigitCount = this.thisRadix == 2 ? 32 : 10;
      BigInteger guardDigits = (BigInteger)guardDigitCount;
      PrecisionContext ctxdiv = ctx.WithBigPrecision(ctx.Precision + guardDigits)
        .WithRounding(this.thisRadix == 2 ? Rounding.HalfEven : Rounding.ZeroFiveUp).WithBlankFlags();
      T lnresult = this.Ln(thisValue, ctxdiv);
      /*
      Console.WriteLine("guard=" + guardDigits + " prec=" + ctx.Precision + " newprec=" + ctxdiv.Precision);
      Console.WriteLine("pwrIn " + pow);
      Console.WriteLine("lnIn " + thisValue);
      Console.WriteLine("lnOut " + lnresult);
      Console.WriteLine("lnOut[n] "+this.NextPlus(lnresult,ctxdiv));*/
      lnresult = this.Multiply(lnresult, pow, ctxdiv);
      // Console.WriteLine("expIn " + lnresult);
      // Now use original precision and rounding mode
      ctxdiv = ctx.WithBlankFlags();
      lnresult = this.Exp(lnresult, ctxdiv);
      /* Console.WriteLine("expOut " + lnresult);
      Console.WriteLine("expOut[m]"+this.NextMinus(lnresult,ctxdiv));
      Console.WriteLine("expOut[n]"+this.NextPlus(lnresult,ctxdiv));*/
      if ((ctxdiv.Flags & (PrecisionContext.FlagClamped | PrecisionContext.FlagOverflow)) != 0) {
        if (!this.IsWithinExponentRangeForPow(thisValue, ctx)) {
          return this.SignalInvalid(ctx);
        }
        if (!this.IsWithinExponentRangeForPow(pow, ctx)) {
          return this.SignalInvalid(ctx);
        }
      }
      if (ctx.HasFlags) {
        ctx.Flags |= ctxdiv.Flags;
      }
      return lnresult;
    }

    /// <summary>Not documented yet.</summary>
    /// <param name='thisValue'>A T object. (2).</param>
    /// <param name='ctx'>A PrecisionContext object.</param>
    /// <returns>A T object.</returns>
    public T Log10(T thisValue, PrecisionContext ctx) {
      if (ctx == null) {
        return this.SignalInvalidWithMessage(ctx, "ctx is null");
      }
      if (!ctx.HasMaxPrecision) {
        return this.SignalInvalidWithMessage(ctx, "ctx has unlimited precision");
      }
      int flags = this.helper.GetFlags(thisValue);
      if ((flags & BigNumberFlags.FlagSignalingNaN) != 0) {
        // NOTE: Returning a signaling NaN is independent of
        // rounding mode
        return this.SignalingNaNInvalid(thisValue, ctx);
      }
      if ((flags & BigNumberFlags.FlagQuietNaN) != 0) {
        // NOTE: Returning a quiet NaN is independent of
        // rounding mode
        return this.ReturnQuietNaN(thisValue, ctx);
      }
      int sign = this.helper.GetSign(thisValue);
      if (sign < 0) {
        return this.SignalInvalid(ctx);
      }
      if ((flags & BigNumberFlags.FlagInfinity) != 0) {
        return thisValue;
      }
      PrecisionContext ctxCopy = ctx.WithBlankFlags();
      T one = this.helper.ValueOf(1);
      // Console.WriteLine("input " + (thisValue));
      if (sign == 0) {
        // Result is negative infinity if input is 0
        thisValue = this.RoundToPrecision(this.helper.CreateNewWithFlags(BigInteger.Zero, BigInteger.Zero, BigNumberFlags.FlagNegative | BigNumberFlags.FlagInfinity), ctxCopy);
      } else if (this.CompareTo(thisValue, one) == 0) {
        // Result is 0 if input is 1
        thisValue = this.RoundToPrecision(this.helper.CreateNewWithFlags(BigInteger.Zero, BigInteger.Zero, 0), ctxCopy);
      } else {
        BigInteger exp = this.helper.GetExponent(thisValue);
        BigInteger mant = BigInteger.Abs(this.helper.GetMantissa(thisValue));
        if (mant.Equals(BigInteger.One) && this.thisRadix == 10) {
          // Value is 1 and radix is 10, so the result is the exponent
          thisValue = this.RoundToPrecision(this.helper.CreateNewWithFlags(exp, BigInteger.Zero, exp.Sign < 0 ? BigNumberFlags.FlagNegative : 0), ctxCopy);
        } else {
          BigInteger mantissa = this.helper.GetMantissa(thisValue);
          FastInteger expTmp = FastInteger.FromBig(exp);
          BigInteger tenBig = (BigInteger)10;
          while (true) {
            BigInteger bigrem;
            BigInteger bigquo = BigInteger.DivRem(mantissa, tenBig, out bigrem);
            if (!bigrem.IsZero) {
              break;
            }
            mantissa = bigquo;
            expTmp.Increment();
          }
          if (mantissa.CompareTo(BigInteger.One) == 0 &&
              (this.thisRadix == 10 || expTmp.Sign == 0 || exp.IsZero)) {
            // Value is an integer power of 10
            thisValue = this.RoundToPrecision(this.helper.CreateNewWithFlags(expTmp.AsBigInteger(), BigInteger.Zero, expTmp.Sign < 0 ? BigNumberFlags.FlagNegative : 0), ctxCopy);
          } else {
            PrecisionContext ctxdiv = ctx.WithBigPrecision(ctx.Precision + (BigInteger)10)
              .WithRounding(this.thisRadix == 2 ? Rounding.HalfEven : Rounding.ZeroFiveUp).WithBlankFlags();
            T logNatural = this.Ln(thisValue, ctxdiv);
            T logTen = this.LnTenConstant(ctxdiv);
            // T logTen = this.Ln(this.helper.ValueOf(10), ctxdiv);
            thisValue = this.Divide(logNatural, logTen, ctx);
            // Treat result as inexact
            if (ctx.HasFlags) {
              ctx.Flags |= PrecisionContext.FlagInexact | PrecisionContext.FlagRounded;
            }
          }
        }
      }
      if (ctx.HasFlags) {
        ctx.Flags |= ctxCopy.Flags;
      }
      return thisValue;
    }

    private static BigInteger PowerOfTwo(FastInteger fi) {
      if (fi.Sign <= 0) {
        return BigInteger.One;
      }
      if (fi.CanFitInInt32()) {
        int val = fi.AsInt32();
        if (val <= 30) {
          val = 1 << val;
          return (BigInteger)val;
        }
        return BigInteger.One << val;
      } else {
        BigInteger bi = BigInteger.One;
        FastInteger fi2 = FastInteger.Copy(fi);
        while (fi2.Sign > 0) {
          int count = 1000000;
          if (fi2.CompareToInt(1000000) < 0) {
            count = (int)bi;
          }
          bi <<= count;
          fi2.SubtractInt(count);
        }
        return bi;
      }
    }

    /// <summary>Not documented yet.</summary>
    /// <param name='ctx'>A PrecisionContext object.</param>
    /// <returns>A T object.</returns>
    private T LnTenConstant(PrecisionContext ctx) {
      #if DEBUG
      if (ctx == null) {
        throw new ArgumentNullException("ctx");
      }
      #endif
      T thisValue = this.helper.ValueOf(10);
      FastInteger error;
      BigInteger bigError;
      error = new FastInteger(10);
      bigError = error.AsBigInteger();
      PrecisionContext ctxdiv = ctx.WithBigPrecision(ctx.Precision + bigError)
        .WithRounding(this.thisRadix == 2 ? Rounding.HalfEven : Rounding.ZeroFiveUp).WithBlankFlags();
      for (int i = 0; i < 9; ++i) {
        thisValue = this.SquareRoot(thisValue, ctxdiv.WithUnlimitedExponents());
      }
      // Find -Ln(1/thisValue)
      thisValue = this.Divide(this.helper.ValueOf(1), thisValue, ctxdiv);
      thisValue = this.LnInternal(thisValue, ctxdiv.Precision, ctxdiv);
      thisValue = this.NegateRaw(thisValue);
      thisValue = this.Multiply(thisValue, this.helper.ValueOf(1 << 9), ctx);
      if (ctx.HasFlags) {
        ctx.Flags |= PrecisionContext.FlagInexact;
        ctx.Flags |= PrecisionContext.FlagRounded;
      }
      return thisValue;
    }

    /// <summary>Not documented yet.</summary>
    /// <param name='thisValue'>A T object. (2).</param>
    /// <param name='ctx'>A PrecisionContext object.</param>
    /// <returns>A T object.</returns>
    public T Ln(T thisValue, PrecisionContext ctx) {
      if (ctx == null) {
        return this.SignalInvalidWithMessage(ctx, "ctx is null");
      }
      if (!ctx.HasMaxPrecision) {
        return this.SignalInvalidWithMessage(ctx, "ctx has unlimited precision");
      }
      int flags = this.helper.GetFlags(thisValue);
      if ((flags & BigNumberFlags.FlagSignalingNaN) != 0) {
        // NOTE: Returning a signaling NaN is independent of
        // rounding mode
        return this.SignalingNaNInvalid(thisValue, ctx);
      }
      if ((flags & BigNumberFlags.FlagQuietNaN) != 0) {
        // NOTE: Returning a quiet NaN is independent of
        // rounding mode
        return this.ReturnQuietNaN(thisValue, ctx);
      }
      int sign = this.helper.GetSign(thisValue);
      if (sign < 0) {
        return this.SignalInvalid(ctx);
      }
      if ((flags & BigNumberFlags.FlagInfinity) != 0) {
        return thisValue;
      }
      PrecisionContext ctxCopy = ctx.WithBlankFlags();
      T one = this.helper.ValueOf(1);
      if (sign == 0) {
        return this.helper.CreateNewWithFlags(BigInteger.Zero, BigInteger.Zero, BigNumberFlags.FlagNegative | BigNumberFlags.FlagInfinity);
      } else {
        int cmpOne = this.CompareTo(thisValue, one);
        PrecisionContext ctxdiv = null;
        if (cmpOne == 0) {
          // Equal to 1
          thisValue = this.RoundToPrecision(this.helper.CreateNewWithFlags(BigInteger.Zero, BigInteger.Zero, 0), ctxCopy);
        } else if (cmpOne < 0) {
          // Less than 1
          FastInteger error = new FastInteger(10);
          BigInteger bigError = error.AsBigInteger();
          ctxdiv = ctx.WithBigPrecision(ctx.Precision + bigError)
            .WithRounding(this.thisRadix == 2 ? Rounding.HalfEven : Rounding.ZeroFiveUp).WithBlankFlags();
          T quarter = this.Divide(one, this.helper.ValueOf(4), ctxCopy);
          if (this.CompareTo(thisValue, quarter) <= 0) {
            // One quarter or less
            T half = this.Multiply(quarter, this.helper.ValueOf(2), null);
            FastInteger roots = new FastInteger(0);
            // Take square root until this value
            // is one half or more
            while (this.CompareTo(thisValue, half) < 0) {
              thisValue = this.SquareRoot(thisValue, ctxdiv.WithUnlimitedExponents());
              roots.Increment();
            }
            thisValue = this.LnInternal(thisValue, ctxdiv.Precision, ctxdiv);
            BigInteger bigintRoots = PowerOfTwo(roots);
            // Multiply back 2^X, where X is the number
            // of square root calls
            thisValue = this.Multiply(thisValue, this.helper.CreateNewWithFlags(bigintRoots, BigInteger.Zero, 0), ctxCopy);
          } else {
            T smallfrac = this.Divide(one, this.helper.ValueOf(16), ctxdiv);
            T closeToOne = this.Add(one, this.NegateRaw(smallfrac), null);
            if (this.CompareTo(thisValue, closeToOne) >= 0) {
              // This value is close to 1, so use a higher working precision
              error = this.helper.CreateShiftAccumulator(BigInteger.Abs(this.helper.GetMantissa(thisValue))).GetDigitLength();
              error.AddInt(6);
              error.AddBig(ctx.Precision);
              bigError = error.AsBigInteger();
              thisValue = this.LnInternal(thisValue, error.AsBigInteger(), ctxCopy);
            } else {
              thisValue = this.LnInternal(thisValue, ctxdiv.Precision, ctxCopy);
            }
          }
          if (ctx.HasFlags) {
            ctxCopy.Flags |= PrecisionContext.FlagInexact;
            ctxCopy.Flags |= PrecisionContext.FlagRounded;
          }
        } else {
          // Greater than 1
          T two = this.helper.ValueOf(2);
          if (this.CompareTo(thisValue, two) >= 0) {
            FastInteger roots = new FastInteger(0);
            FastInteger error;
            BigInteger bigError;
            error = new FastInteger(10);
            bigError = error.AsBigInteger();
            ctxdiv = ctx.WithBigPrecision(ctx.Precision + bigError)
              .WithRounding(this.thisRadix == 2 ? Rounding.HalfEven : Rounding.ZeroFiveUp).WithBlankFlags();
            T smallfrac = this.Divide(one, this.helper.ValueOf(10), ctxdiv);
            T closeToOne = this.Add(one, smallfrac, null);
            // Take square root until this value
            // is close to 1
            while (this.CompareTo(thisValue, closeToOne) >= 0) {
              thisValue = this.SquareRoot(thisValue, ctxdiv.WithUnlimitedExponents());
              roots.Increment();
            }
            // Find -Ln(1/thisValue)
            thisValue = this.Divide(one, thisValue, ctxdiv);
            thisValue = this.LnInternal(thisValue, ctxdiv.Precision, ctxdiv);
            thisValue = this.NegateRaw(thisValue);
            BigInteger bigintRoots = PowerOfTwo(roots);
            // Multiply back 2^X, where X is the number
            // of square root calls
            thisValue = this.Multiply(thisValue, this.helper.CreateNewWithFlags(bigintRoots, BigInteger.Zero, 0), ctxCopy);
          } else {
            FastInteger error;
            BigInteger bigError;
            error = new FastInteger(10);
            bigError = error.AsBigInteger();
            ctxdiv = ctx.WithBigPrecision(ctx.Precision + bigError)
              .WithRounding(this.thisRadix == 2 ? Rounding.HalfEven : Rounding.ZeroFiveUp).WithBlankFlags();
            T smallfrac = this.Divide(one, this.helper.ValueOf(16), ctxdiv);
            T closeToOne = this.Add(one, smallfrac, null);
            if (this.CompareTo(thisValue, closeToOne) >= 0) {
              // Find -Ln(1/thisValue)
              thisValue = this.Divide(one, thisValue, ctxdiv);
              thisValue = this.LnInternal(thisValue, ctxdiv.Precision, ctxCopy);
              thisValue = this.NegateRaw(thisValue);
            } else {
              error = this.helper.CreateShiftAccumulator(BigInteger.Abs(this.helper.GetMantissa(thisValue))).GetDigitLength();
              error.AddInt(6);
              error.AddBig(ctx.Precision);
              bigError = error.AsBigInteger();
              // Greater than 1 and close to 1, will require a higher working
              // precision
              thisValue = this.LnInternal(thisValue, error.AsBigInteger(), ctxCopy);
            }
          }
          if (ctx.HasFlags) {
            ctxCopy.Flags |= PrecisionContext.FlagInexact;
            ctxCopy.Flags |= PrecisionContext.FlagRounded;
          }
        }
      }
      if (ctx.HasFlags) {
        ctx.Flags |= ctxCopy.Flags;
      }
      return thisValue;
    }
    /*
    private string BitMantissa(T val) {
      BigInteger mant = this.helper.GetMantissa(val);
      StringBuilder sb = new StringBuilder();
      int len = mant.bitLength();
      for (int i = 0; i < len; ++i) {
        int shift = len-1-i;
        BigInteger m2 = mant >> shift;
        sb.Append(m2.IsEven ? '0' : '1');
      }
      return sb.ToString();
    }
     */

    /// <summary>Not documented yet.</summary>
    /// <param name='thisValue'>A T object. (2).</param>
    /// <param name='ctx'>A PrecisionContext object.</param>
    /// <returns>A T object.</returns>
    public T Exp(T thisValue, PrecisionContext ctx) {
      if (ctx == null) {
        return this.SignalInvalidWithMessage(ctx, "ctx is null");
      }
      if (!ctx.HasMaxPrecision) {
        return this.SignalInvalidWithMessage(ctx, "ctx has unlimited precision");
      }
      int flags = this.helper.GetFlags(thisValue);
      if ((flags & BigNumberFlags.FlagSignalingNaN) != 0) {
        // NOTE: Returning a signaling NaN is independent of
        // rounding mode
        return this.SignalingNaNInvalid(thisValue, ctx);
      }
      if ((flags & BigNumberFlags.FlagQuietNaN) != 0) {
        // NOTE: Returning a quiet NaN is independent of
        // rounding mode
        return this.ReturnQuietNaN(thisValue, ctx);
      }
      PrecisionContext ctxCopy = ctx.WithBlankFlags();
      if ((flags & BigNumberFlags.FlagInfinity) != 0) {
        if ((flags & BigNumberFlags.FlagNegative) != 0) {
          T retval = this.RoundToPrecision(this.helper.CreateNewWithFlags(BigInteger.Zero, BigInteger.Zero, 0), ctxCopy);
          if (ctx.HasFlags) {
            ctx.Flags |= ctxCopy.Flags;
          }
          return retval;
        }
        return thisValue;
      }
      int sign = this.helper.GetSign(thisValue);
      T one = this.helper.ValueOf(1);
      BigInteger guardDigits = this.thisRadix == 2 ? ctx.Precision + (BigInteger)10 :
        (BigInteger)10;
      PrecisionContext ctxdiv = ctx.WithBigPrecision(ctx.Precision + guardDigits)
        .WithRounding(this.thisRadix == 2 ? Rounding.HalfEven : Rounding.ZeroFiveUp).WithBlankFlags();
      if (sign == 0) {
        thisValue = this.RoundToPrecision(one, ctxCopy);
      } else if (sign > 0 && this.CompareTo(thisValue, one) < 0) {
        thisValue = this.ExpInternal(thisValue, ctxdiv.Precision, ctxCopy);
        if (ctx.HasFlags) {
          ctx.Flags |= PrecisionContext.FlagInexact | PrecisionContext.FlagRounded;
        }
      } else if (sign < 0) {
        T val = this.Exp(this.NegateRaw(thisValue), ctxdiv);
        if ((ctxdiv.Flags & PrecisionContext.FlagOverflow) != 0 || !this.IsFinite(val)) {
          // Overflow, try again with expanded exponent range
          BigInteger newMax;
          ctxdiv.Flags = 0;
          newMax = ctx.EMax;
          BigInteger expdiff = ctx.EMin;
          expdiff = newMax - (BigInteger)expdiff;
          newMax += (BigInteger)expdiff;
          ctxdiv = ctxdiv.WithBigExponentRange(ctxdiv.EMin, newMax);
          thisValue = this.Exp(this.NegateRaw(thisValue), ctxdiv);
          if ((ctxdiv.Flags & PrecisionContext.FlagOverflow) != 0) {
            // Still overflowed
            if (ctx.HasFlags) {
              int newFlags = PrecisionContext.FlagInexact | PrecisionContext.FlagSubnormal |
                PrecisionContext.FlagUnderflow | PrecisionContext.FlagRounded;
              ctx.Flags |= newFlags;
            }
            // Return a "subnormal" zero, with fake extra digits to stimulate
            // rounding
            BigInteger ctxdivPrec = ctxdiv.Precision;
            newMax = ctx.EMin;
            newMax -= (BigInteger)ctxdivPrec;
            newMax += BigInteger.One;
            thisValue = this.helper.CreateNewWithFlags(BigInteger.Zero, newMax, 0);
            return this.RoundToPrecisionInternal(
              thisValue,
              0,
              1,
              null,
              false,
              false,
              ctx);
          }
        } else {
          thisValue = val;
        }
        /*
        Console.WriteLine("val=" + (thisValue));
        Console.WriteLine("valbit "+this.BitMantissa(thisValue));
        Console.WriteLine("end2= " + (this.Divide(one, thisValue, ctxdiv)));
        Console.WriteLine("end2bit "+this.BitMantissa(this.Divide(one, thisValue, ctxdiv)));*/
        thisValue = this.Divide(one, thisValue, ctxCopy);
        // Console.WriteLine("end= " + (thisValue));
        // Console.WriteLine("endbit "+this.BitMantissa(thisValue));
        if (ctx.HasFlags) {
          ctx.Flags |= PrecisionContext.FlagInexact | PrecisionContext.FlagRounded;
        }
      } else {
        T intpart = this.Quantize(thisValue, one, PrecisionContext.ForRounding(Rounding.Down));
        if (this.CompareTo(thisValue, this.helper.ValueOf(50000)) > 0 && ctx.HasExponentRange) {
          // Try to check for overflow quickly
          // Do a trial powering using a lower number than e,
          // and a power of 50000
          this.PowerIntegral(this.helper.ValueOf(2), (BigInteger)50000, ctxCopy);
          if ((ctxCopy.Flags & PrecisionContext.FlagOverflow) != 0) {
            // The trial powering caused overflow, so exp will
            // cause overflow as well
            return this.SignalOverflow2(ctx, false);
          }
          ctxCopy.Flags = 0;
          // Now do the same using the integer part of the operand
          // as the power
          this.PowerIntegral(this.helper.ValueOf(2), this.helper.GetMantissa(intpart), ctxCopy);
          if ((ctxCopy.Flags & PrecisionContext.FlagOverflow) != 0) {
            // The trial powering caused overflow, so exp will
            // cause overflow as well
            return this.SignalOverflow2(ctx, false);
          }
          ctxCopy.Flags = 0;
        }
        T fracpart = this.Add(thisValue, this.NegateRaw(intpart), null);
        fracpart = this.Add(one, this.Divide(fracpart, intpart, ctxdiv), null);
        ctxdiv.Flags = 0;
        // Console.WriteLine(fracpart);
        thisValue = this.ExpInternal(fracpart, ctxdiv.Precision, ctxdiv);
        // Console.WriteLine(thisValue);
        if ((ctxdiv.Flags & PrecisionContext.FlagUnderflow) != 0) {
          if (ctx.HasFlags) {
            ctx.Flags |= ctxdiv.Flags;
          }
        }
        if (ctx.HasFlags) {
          ctx.Flags |= PrecisionContext.FlagInexact | PrecisionContext.FlagRounded;
        }
        thisValue = this.PowerIntegral(thisValue, this.helper.GetMantissa(intpart), ctxCopy);
      }
      if (ctx.HasFlags) {
        ctx.Flags |= ctxCopy.Flags;
      }
      return thisValue;
    }

    /*
    private static BigInteger[] NthRootWithRemainder(BigInteger value, int root) {
      if (root <= 0) {
 throw new ArgumentException("root (" + Convert.ToString((long)root, System.Globalization.CultureInfo.InvariantCulture) + ") is not greater than " + "0");
}
      if (value.Sign < 0) {
 throw new ArgumentException("value's sign (" + Convert.ToString((long)value.Sign, System.Globalization.CultureInfo.InvariantCulture) + ") is not greater or equal to " + "0");
}
      if (value.Sign == 0) {
        return new BigInteger[] { BigInteger.Zero, BigInteger.Zero };
      }
      if (value.Equals(BigInteger.One)) {
        return new BigInteger[] { BigInteger.One, BigInteger.Zero };
      }
      if (root == 1) {
        return new BigInteger[] { value, BigInteger.Zero };
      }
      if (root == 2) {
        return value.sqrtWithRemainder();
      }
      int nm1 = root - 1;
      int bits = value.bitLength();
      int bitsdn = bits / root;
      BigInteger bigintGuess = BigInteger.One << bitsdn;
      BigInteger lastGuess = bigintGuess;
      while (true) {
        BigInteger bigintTmp = value;
        bigintTmp /= (BigInteger)BigInteger.Pow(bigintGuess, nm1);
        BigInteger bigintTmp2 = bigintGuess;
        bigintGuess *= (BigInteger)nm1;
        bigintGuess = bigintTmp + (BigInteger)bigintTmp2;
        bigintGuess /= (BigInteger)root;
        if (bigintGuess.Equals(lastGuess)) {
          // Find the remainder, the difference between
          // value and guess**root
          lastGuess = BigInteger.Pow(bigintGuess, root);
          lastGuess = value - (BigInteger)lastGuess;
          return new BigInteger[] { bigintGuess, lastGuess };
        }
        lastGuess = bigintGuess;
      }
    }
     */

    /// <summary>Not documented yet.</summary>
    /// <param name='thisValue'>A T object. (2).</param>
    /// <param name='ctx'>A PrecisionContext object.</param>
    /// <returns>A T object.</returns>
    public T SquareRoot(T thisValue, PrecisionContext ctx) {
      if (ctx == null) {
        return this.SignalInvalidWithMessage(ctx, "ctx is null");
      }
      if (!ctx.HasMaxPrecision) {
        return this.SignalInvalidWithMessage(ctx, "ctx has unlimited precision");
      }
      T ret = this.SquareRootHandleSpecial(thisValue, ctx);
      if ((object)ret != (object)default(T)) {
        return ret;
      }
      PrecisionContext ctxtmp = ctx.WithBlankFlags();
      BigInteger currentExp = this.helper.GetExponent(thisValue);
      BigInteger origExp = currentExp;
      BigInteger idealExp;
      idealExp = currentExp;
      idealExp /= (BigInteger)2;
      if (currentExp.Sign < 0 && !currentExp.IsEven) {
        // Round towards negative infinity; BigInteger's
        // division operation rounds towards zero
        idealExp -= BigInteger.One;
      }
      // Console.WriteLine("curr=" + currentExp + " ideal=" + (idealExp));
      if (this.helper.GetSign(thisValue) == 0) {
        ret = this.RoundToPrecision(this.helper.CreateNewWithFlags(BigInteger.Zero, idealExp, this.helper.GetFlags(thisValue)), ctxtmp);
        if (ctx.HasFlags) {
          ctx.Flags |= ctxtmp.Flags;
        }
        return ret;
      }
      BigInteger mantissa = BigInteger.Abs(this.helper.GetMantissa(thisValue));
      IShiftAccumulator accum = this.helper.CreateShiftAccumulator(mantissa);
      FastInteger digitCount = accum.GetDigitLength();
      FastInteger targetPrecision = FastInteger.FromBig(ctx.Precision);
      FastInteger precision = FastInteger.Copy(targetPrecision).Multiply(2).AddInt(2);
      bool rounded = false;
      bool inexact = false;
      if (digitCount.CompareTo(precision) < 0) {
        FastInteger diff = FastInteger.Copy(precision).Subtract(digitCount);
        // Console.WriteLine(diff);
        if ((!diff.IsEvenNumber) ^ (!origExp.IsEven)) {
          diff.Increment();
        }
        BigInteger bigdiff = diff.AsBigInteger();
        currentExp -= (BigInteger)bigdiff;
        mantissa = this.helper.MultiplyByRadixPower(mantissa, diff);
      } else if (digitCount.CompareTo(precision) < 0) {
        FastInteger diff = FastInteger.Copy(digitCount).Subtract(precision);
        accum.ShiftRight(diff);
        BigInteger bigdiff = diff.AsBigInteger();
        currentExp += (BigInteger)bigdiff;
        mantissa = accum.ShiftedInt;
        rounded = true;
        inexact = (accum.LastDiscardedDigit | accum.OlderDiscardedDigits) != 0;
      }
      BigInteger[] sr = mantissa.sqrtWithRemainder();
      digitCount = this.helper.CreateShiftAccumulator(sr[0]).GetDigitLength();
      BigInteger squareRootRemainder = sr[1];
      // Console.WriteLine("I " + mantissa + " -> " + sr[0] + " [target=" + targetPrecision + "], (zero=" + squareRootRemainder.IsZero + ")");
      mantissa = sr[0];
      if (!squareRootRemainder.IsZero) {
        rounded = true;
        inexact = true;
      }
      BigInteger oldexp = currentExp;
      currentExp /= (BigInteger)2;
      if (oldexp.Sign < 0 && !oldexp.IsEven) {
        // Round towards negative infinity; BigInteger's
        // division operation rounds towards zero
        currentExp -= BigInteger.One;
      }
      T retval = this.helper.CreateNewWithFlags(mantissa, currentExp, 0);
      // Console.WriteLine("idealExp=" + idealExp + ", curr " + currentExp + " guess=" + (mantissa));
      retval = this.RoundToPrecisionInternal(retval, 0, inexact ? 1 : 0, null, false, false, ctxtmp);
      currentExp = this.helper.GetExponent(retval);
      // Console.WriteLine("guess I " + guess + " idealExp=" + idealExp + ", curr " + currentExp + " clamped=" + (ctxtmp.Flags&PrecisionContext.FlagClamped));
      if ((ctxtmp.Flags & PrecisionContext.FlagUnderflow) == 0) {
        int expcmp = currentExp.CompareTo(idealExp);
        if (expcmp <= 0 || !this.IsFinite(retval)) {
          retval = this.ReduceToPrecisionAndIdealExponent(retval, ctx.HasExponentRange ? ctxtmp : null, inexact ? targetPrecision : null, FastInteger.FromBig(idealExp));
        }
      }
      if (ctx.HasFlags && ctx.ClampNormalExponents && !this.helper.GetExponent(retval).Equals(idealExp) && (ctxtmp.Flags & PrecisionContext.FlagInexact) == 0) {
        ctx.Flags |= PrecisionContext.FlagClamped;
      }
      if ((ctxtmp.Flags & PrecisionContext.FlagOverflow) != 0) {
        rounded = true;
      }
      // Console.WriteLine("guess II " + (guess));
      currentExp = this.helper.GetExponent(retval);
      if (rounded) {
        ctxtmp.Flags |= PrecisionContext.FlagRounded;
      } else {
        if (currentExp.CompareTo(idealExp) > 0) {
          // Greater than the ideal, treat as rounded anyway
          ctxtmp.Flags |= PrecisionContext.FlagRounded;
        } else {
          // Console.WriteLine("idealExp=" + idealExp + ", curr " + currentExp + " (II)");
          ctxtmp.Flags &= ~PrecisionContext.FlagRounded;
        }
      }
      if (inexact) {
        ctxtmp.Flags |= PrecisionContext.FlagRounded;
        ctxtmp.Flags |= PrecisionContext.FlagInexact;
      }
      if (ctx.HasFlags) {
        ctx.Flags |= ctxtmp.Flags;
      }
      return retval;
    }

    /// <summary>Not documented yet.</summary>
    /// <param name='thisValue'>A T object. (2).</param>
    /// <param name='ctx'>A PrecisionContext object.</param>
    /// <returns>A T object.</returns>
    public T NextMinus(T thisValue, PrecisionContext ctx) {
      if (ctx == null) {
        return this.SignalInvalidWithMessage(ctx, "ctx is null");
      }
      if (!ctx.HasMaxPrecision) {
        return this.SignalInvalidWithMessage(ctx, "ctx has unlimited precision");
      }
      if (!ctx.HasExponentRange) {
        return this.SignalInvalidWithMessage(ctx, "doesn't satisfy ctx.HasExponentRange");
      }
      int flags = this.helper.GetFlags(thisValue);
      if ((flags & BigNumberFlags.FlagSignalingNaN) != 0) {
        return this.SignalingNaNInvalid(thisValue, ctx);
      }
      if ((flags & BigNumberFlags.FlagQuietNaN) != 0) {
        return this.ReturnQuietNaN(thisValue, ctx);
      }
      if ((flags & BigNumberFlags.FlagInfinity) != 0) {
        if ((flags & BigNumberFlags.FlagNegative) != 0) {
          return thisValue;
        } else {
          BigInteger bigexp2 = ctx.EMax;
          BigInteger bigprec = ctx.Precision;
          bigexp2 += BigInteger.One;
          bigexp2 -= (BigInteger)bigprec;
          BigInteger overflowMant = this.helper.MultiplyByRadixPower(BigInteger.One, FastInteger.FromBig(ctx.Precision));
          overflowMant -= BigInteger.One;
          return this.helper.CreateNewWithFlags(overflowMant, bigexp2, 0);
        }
      }
      FastInteger minexp = FastInteger.FromBig(ctx.EMin).SubtractBig(ctx.Precision).Increment();
      FastInteger bigexp = FastInteger.FromBig(this.helper.GetExponent(thisValue));
      if (bigexp.CompareTo(minexp) <= 0) {
        // Use a smaller exponent if the input exponent is already
        // very small
        minexp = FastInteger.Copy(bigexp).SubtractInt(2);
      }
      T quantum = this.helper.CreateNewWithFlags(BigInteger.One, minexp.AsBigInteger(), BigNumberFlags.FlagNegative);
      PrecisionContext ctx2;
      ctx2 = ctx.WithRounding(Rounding.Floor);
      return this.Add(thisValue, quantum, ctx2);
    }

    /// <summary>Not documented yet.</summary>
    /// <param name='thisValue'>A T object. (2).</param>
    /// <param name='otherValue'>A T object. (3).</param>
    /// <param name='ctx'>A PrecisionContext object.</param>
    /// <returns>A T object.</returns>
    public T NextToward(T thisValue, T otherValue, PrecisionContext ctx) {
      if (ctx == null) {
        return this.SignalInvalidWithMessage(ctx, "ctx is null");
      }
      if (!ctx.HasMaxPrecision) {
        return this.SignalInvalidWithMessage(ctx, "ctx has unlimited precision");
      }
      if (!ctx.HasExponentRange) {
        return this.SignalInvalidWithMessage(ctx, "doesn't satisfy ctx.HasExponentRange");
      }
      int thisFlags = this.helper.GetFlags(thisValue);
      int otherFlags = this.helper.GetFlags(otherValue);
      if (((thisFlags | otherFlags) & BigNumberFlags.FlagSpecial) != 0) {
        T result = this.HandleNotANumber(thisValue, otherValue, ctx);
        if ((object)result != (object)default(T)) {
          return result;
        }
      }
      PrecisionContext ctx2;
      int cmp = this.CompareTo(thisValue, otherValue);
      if (cmp == 0) {
        return this.RoundToPrecision(this.EnsureSign(thisValue, (otherFlags & BigNumberFlags.FlagNegative) != 0), ctx.WithNoFlags());
      } else {
        if ((thisFlags & BigNumberFlags.FlagInfinity) != 0) {
          if ((thisFlags & (BigNumberFlags.FlagInfinity | BigNumberFlags.FlagNegative)) == (otherFlags & (BigNumberFlags.FlagInfinity | BigNumberFlags.FlagNegative))) {
            // both values are the same infinity
            return thisValue;
          } else {
            BigInteger bigexp2 = ctx.EMax;
            BigInteger bigprec = ctx.Precision;
            bigexp2 += BigInteger.One;
            bigexp2 -= (BigInteger)bigprec;
            BigInteger overflowMant = this.helper.MultiplyByRadixPower(BigInteger.One, FastInteger.FromBig(ctx.Precision));
            overflowMant -= BigInteger.One;
            return this.helper.CreateNewWithFlags(overflowMant, bigexp2, thisFlags & BigNumberFlags.FlagNegative);
          }
        }
        FastInteger minexp = FastInteger.FromBig(ctx.EMin).SubtractBig(ctx.Precision).Increment();
        FastInteger bigexp = FastInteger.FromBig(this.helper.GetExponent(thisValue));
        if (bigexp.CompareTo(minexp) < 0) {
          // Use a smaller exponent if the input exponent is already
          // very small
          minexp = FastInteger.Copy(bigexp).SubtractInt(2);
        } else {
          // Ensure the exponent is lower than the exponent range
          // (necessary to flag underflow correctly)
          minexp.SubtractInt(2);
        }
        T quantum = this.helper.CreateNewWithFlags(BigInteger.One, minexp.AsBigInteger(), (cmp > 0) ? BigNumberFlags.FlagNegative : 0);
        T val = thisValue;
        ctx2 = ctx.WithRounding((cmp > 0) ? Rounding.Floor : Rounding.Ceiling).WithBlankFlags();
        val = this.Add(val, quantum, ctx2);
        if ((ctx2.Flags & (PrecisionContext.FlagOverflow | PrecisionContext.FlagUnderflow)) == 0) {
          // Don't set flags except on overflow or underflow
          // TODO: Pending clarification from Mike Cowlishaw,
          // author of the Decimal Arithmetic test cases from
          // speleotrove.com
          ctx2.Flags = 0;
        }
        if ((ctx2.Flags & PrecisionContext.FlagUnderflow) != 0) {
          BigInteger bigmant = BigInteger.Abs(this.helper.GetMantissa(val));
          BigInteger maxmant = this.helper.MultiplyByRadixPower(BigInteger.One, FastInteger.FromBig(ctx.Precision).Decrement());
          if (bigmant.CompareTo(maxmant) >= 0 || ctx.Precision.CompareTo(BigInteger.One) == 0) {
            // don't treat max-precision results as having underflowed
            ctx2.Flags = 0;
          }
        }
        if (ctx.HasFlags) {
          ctx.Flags |= ctx2.Flags;
        }
        return val;
      }
    }

    /// <summary>Not documented yet.</summary>
    /// <param name='thisValue'>A T object. (2).</param>
    /// <param name='ctx'>A PrecisionContext object.</param>
    /// <returns>A T object.</returns>
    public T NextPlus(T thisValue, PrecisionContext ctx) {
      if (ctx == null) {
        return this.SignalInvalidWithMessage(ctx, "ctx is null");
      }
      if (!ctx.HasMaxPrecision) {
        return this.SignalInvalidWithMessage(ctx, "ctx has unlimited precision");
      }
      if (!ctx.HasExponentRange) {
        return this.SignalInvalidWithMessage(ctx, "doesn't satisfy ctx.HasExponentRange");
      }
      int flags = this.helper.GetFlags(thisValue);
      if ((flags & BigNumberFlags.FlagSignalingNaN) != 0) {
        return this.SignalingNaNInvalid(thisValue, ctx);
      }
      if ((flags & BigNumberFlags.FlagQuietNaN) != 0) {
        return this.ReturnQuietNaN(thisValue, ctx);
      }
      if ((flags & BigNumberFlags.FlagInfinity) != 0) {
        if ((flags & BigNumberFlags.FlagNegative) != 0) {
          BigInteger bigexp2 = ctx.EMax;
          BigInteger bigprec = ctx.Precision;
          bigexp2 += BigInteger.One;
          bigexp2 -= (BigInteger)bigprec;
          BigInteger overflowMant = this.helper.MultiplyByRadixPower(BigInteger.One, FastInteger.FromBig(ctx.Precision));
          overflowMant -= BigInteger.One;
          return this.helper.CreateNewWithFlags(overflowMant, bigexp2, BigNumberFlags.FlagNegative);
        } else {
          return thisValue;
        }
      }
      FastInteger minexp = FastInteger.FromBig(ctx.EMin).SubtractBig(ctx.Precision).Increment();
      FastInteger bigexp = FastInteger.FromBig(this.helper.GetExponent(thisValue));
      if (bigexp.CompareTo(minexp) <= 0) {
        // Use a smaller exponent if the input exponent is already
        // very small
        minexp = FastInteger.Copy(bigexp).SubtractInt(2);
      }
      T quantum = this.helper.CreateNewWithFlags(BigInteger.One, minexp.AsBigInteger(), 0);
      PrecisionContext ctx2;
      T val = thisValue;
      ctx2 = ctx.WithRounding(Rounding.Ceiling);
      return this.Add(val, quantum, ctx2);
    }

    /// <summary>Divides two T objects.</summary>
    /// <param name='thisValue'>A T object.</param>
    /// <param name='divisor'>A T object. (2).</param>
    /// <param name='desiredExponent'>A BigInteger object.</param>
    /// <param name='ctx'>A PrecisionContext object.</param>
    /// <returns>The quotient of the two objects.</returns>
    public T DivideToExponent(T thisValue, T divisor, BigInteger desiredExponent, PrecisionContext ctx) {
      if (ctx != null && !ctx.ExponentWithinRange(desiredExponent)) {
        return this.SignalInvalidWithMessage(ctx, "Exponent not within exponent range: " + desiredExponent.ToString());
      }
      PrecisionContext ctx2 = (ctx == null) ? PrecisionContext.ForRounding(Rounding.HalfDown) :
        ctx.WithUnlimitedExponents().WithPrecision(0);
      T ret = this.DivideInternal(thisValue, divisor, ctx2, IntegerModeFixedScale, desiredExponent);
      if (!ctx2.HasMaxPrecision && this.IsFinite(ret)) {
        // If a precision is given, call Quantize to ensure
        // that the value fits the precision
        ret = this.Quantize(ret, ret, ctx2);
        if ((ctx2.Flags & PrecisionContext.FlagInvalid) != 0) {
          ctx2.Flags = PrecisionContext.FlagInvalid;
        }
      }
      if (ctx != null && ctx.HasFlags) {
        ctx.Flags |= ctx2.Flags;
      }
      return ret;
    }

    /// <summary>Divides two T objects.</summary>
    /// <param name='thisValue'>A T object.</param>
    /// <param name='divisor'>A T object. (2).</param>
    /// <param name='ctx'>A PrecisionContext object.</param>
    /// <returns>The quotient of the two objects.</returns>
    public T Divide(T thisValue, T divisor, PrecisionContext ctx) {
      return this.DivideInternal(thisValue, divisor, ctx, IntegerModeRegular, BigInteger.Zero);
    }

    private int[] RoundToScaleStatus(BigInteger remainder, BigInteger divisor, PrecisionContext ctx) {
      Rounding rounding = (ctx == null) ? Rounding.HalfEven : ctx.Rounding;
      int lastDiscarded = 0;
      int olderDiscarded = 0;
      if (!remainder.IsZero) {
        if (rounding == Rounding.HalfDown || rounding == Rounding.HalfUp || rounding == Rounding.HalfEven) {
          BigInteger halfDivisor = divisor >> 1;
          int cmpHalf = remainder.CompareTo(halfDivisor);
          if ((cmpHalf == 0) && divisor.IsEven) {
            // remainder is exactly half
            lastDiscarded = this.thisRadix / 2;
            olderDiscarded = 0;
          } else if (cmpHalf > 0) {
            // remainder is greater than half
            lastDiscarded = this.thisRadix / 2;
            olderDiscarded = 1;
          } else {
            // remainder is less than half
            lastDiscarded = 0;
            olderDiscarded = 1;
          }
        } else {
          // Rounding mode doesn't care about
          // whether remainder is exactly half
          if (rounding == Rounding.Unnecessary) {
            // Rounding was required
            return null;
          }
          lastDiscarded = 1;
          olderDiscarded = 1;
        }
      }
      return new int[] {
        lastDiscarded,
        olderDiscarded
      };
    }

    private T RoundToScale(
      BigInteger mantissa,
      BigInteger remainder,
      BigInteger divisor,
      BigInteger desiredExponent,
      FastInteger shift,
      bool neg,
      PrecisionContext ctx) {
      #if DEBUG
      if (!(mantissa.Sign >= 0)) {
        throw new ArgumentException("doesn't satisfy mantissa.Sign>= 0");
      }

      if (!(remainder.Sign >= 0)) {
        throw new ArgumentException("doesn't satisfy remainder.Sign>= 0");
      }

      if (!(divisor.Sign >= 0)) {
        throw new ArgumentException("doesn't satisfy divisor.Sign>= 0");
      }
      #endif

      IShiftAccumulator accum;
      Rounding rounding = (ctx == null) ? Rounding.HalfEven : ctx.Rounding;
      int lastDiscarded = 0;
      int olderDiscarded = 0;
      if (!remainder.IsZero) {
        if (rounding == Rounding.HalfDown || rounding == Rounding.HalfUp || rounding == Rounding.HalfEven) {
          BigInteger halfDivisor = divisor >> 1;
          int cmpHalf = remainder.CompareTo(halfDivisor);
          if ((cmpHalf == 0) && divisor.IsEven) {
            // remainder is exactly half
            lastDiscarded = this.thisRadix / 2;
            olderDiscarded = 0;
          } else if (cmpHalf > 0) {
            // remainder is greater than half
            lastDiscarded = this.thisRadix / 2;
            olderDiscarded = 1;
          } else {
            // remainder is less than half
            lastDiscarded = 0;
            olderDiscarded = 1;
          }
        } else {
          // Rounding mode doesn't care about
          // whether remainder is exactly half
          if (rounding == Rounding.Unnecessary) {
            return this.SignalInvalidWithMessage(ctx, "Rounding was required");
          }
          lastDiscarded = 1;
          olderDiscarded = 1;
        }
      }
      int flags = 0;
      BigInteger newmantissa = mantissa;
      if (shift.IsValueZero) {
        if ((lastDiscarded | olderDiscarded) != 0) {
          flags |= PrecisionContext.FlagInexact | PrecisionContext.FlagRounded;
          if (rounding == Rounding.Unnecessary) {
            return this.SignalInvalidWithMessage(ctx, "Rounding was required");
          }
          if (this.RoundGivenDigits(lastDiscarded, olderDiscarded, rounding, neg, newmantissa)) {
            newmantissa += BigInteger.One;
          }
        }
      } else {
        accum = this.helper.CreateShiftAccumulatorWithDigits(mantissa, lastDiscarded, olderDiscarded);
        accum.ShiftRight(shift);
        newmantissa = accum.ShiftedInt;
        if (accum.DiscardedDigitCount.Sign != 0 || (accum.LastDiscardedDigit | accum.OlderDiscardedDigits) != 0) {
          if (!mantissa.IsZero) {
            flags |= PrecisionContext.FlagRounded;
          }
          if ((accum.LastDiscardedDigit | accum.OlderDiscardedDigits) != 0) {
            flags |= PrecisionContext.FlagInexact | PrecisionContext.FlagRounded;
            if (rounding == Rounding.Unnecessary) {
              return this.SignalInvalidWithMessage(ctx, "Rounding was required");
            }
          }
          if (this.RoundGivenBigInt(accum, rounding, neg, newmantissa)) {
            newmantissa += BigInteger.One;
          }
        }
      }
      if (ctx.HasFlags) {
        ctx.Flags |= flags;
      }
      return this.helper.CreateNewWithFlags(
        newmantissa,
        desiredExponent,
        neg ? BigNumberFlags.FlagNegative : 0);
    }

    private T DivideInternal(T thisValue, T divisor, PrecisionContext ctx, int integerMode, BigInteger desiredExponent) {
      T ret = this.DivisionHandleSpecial(thisValue, divisor, ctx);
      if ((object)ret != (object)default(T)) {
        return ret;
      }
      int signA = this.helper.GetSign(thisValue);
      int signB = this.helper.GetSign(divisor);
      if (signB == 0) {
        if (signA == 0) {
          return this.SignalInvalid(ctx);
        }
        bool flagsNeg = ((this.helper.GetFlags(thisValue) & BigNumberFlags.FlagNegative) != 0) ^ ((this.helper.GetFlags(divisor) & BigNumberFlags.FlagNegative) != 0);
        return this.SignalDivideByZero(ctx, flagsNeg);
      }
      int radix = this.thisRadix;
      if (signA == 0) {
        T retval = default(T);
        if (integerMode == IntegerModeFixedScale) {
          int newflags = (this.helper.GetFlags(thisValue) & BigNumberFlags.FlagNegative) ^ (this.helper.GetFlags(divisor) & BigNumberFlags.FlagNegative);
          retval = this.helper.CreateNewWithFlags(BigInteger.Zero, desiredExponent, newflags);
        } else {
          BigInteger dividendExp = this.helper.GetExponent(thisValue);
          BigInteger divisorExp = this.helper.GetExponent(divisor);
          int newflags = (this.helper.GetFlags(thisValue) & BigNumberFlags.FlagNegative) ^ (this.helper.GetFlags(divisor) & BigNumberFlags.FlagNegative);
          retval = this.RoundToPrecision(this.helper.CreateNewWithFlags(BigInteger.Zero, dividendExp - (BigInteger)divisorExp, newflags), ctx);
        }
        return retval;
      } else {
        BigInteger mantissaDividend = BigInteger.Abs(this.helper.GetMantissa(thisValue));
        BigInteger mantissaDivisor = BigInteger.Abs(this.helper.GetMantissa(divisor));
        FastInteger expDividend = FastInteger.FromBig(this.helper.GetExponent(thisValue));
        FastInteger expDivisor = FastInteger.FromBig(this.helper.GetExponent(divisor));
        FastInteger expdiff = FastInteger.Copy(expDividend).Subtract(expDivisor);
        FastInteger adjust = new FastInteger(0);
        FastInteger result = new FastInteger(0);
        FastInteger naturalExponent = FastInteger.Copy(expdiff);
        bool hasPrecision = ctx != null && ctx.Precision.Sign != 0;
        bool resultNeg = (this.helper.GetFlags(thisValue) & BigNumberFlags.FlagNegative) != (this.helper.GetFlags(divisor) & BigNumberFlags.FlagNegative);
        FastInteger fastPrecision = (!hasPrecision) ? new FastInteger(0) : FastInteger.FromBig(ctx.Precision);
        FastInteger dividendPrecision = null;
        FastInteger divisorPrecision = null;
        if (integerMode == IntegerModeFixedScale) {
          FastInteger shift;
          BigInteger rem;
          FastInteger fastDesiredExponent = FastInteger.FromBig(desiredExponent);
          if (ctx != null && ctx.HasFlags && fastDesiredExponent.CompareTo(naturalExponent) > 0) {
            // Treat as rounded if the desired exponent is greater
            // than the "ideal" exponent
            ctx.Flags |= PrecisionContext.FlagRounded;
          }
          if (expdiff.CompareTo(fastDesiredExponent) <= 0) {
            shift = FastInteger.Copy(fastDesiredExponent).Subtract(expdiff);
            BigInteger quo = BigInteger.DivRem(mantissaDividend, mantissaDivisor, out rem);
            return this.RoundToScale(quo, rem, mantissaDivisor, desiredExponent, shift, resultNeg, ctx);
          } else if (ctx != null && ctx.Precision.Sign != 0 && FastInteger.Copy(expdiff).SubtractInt(8).CompareTo(fastPrecision) > 0) {
            // NOTE: 8 guard digits
            // Result would require a too-high precision since
            // exponent difference is much higher
            return this.SignalInvalidWithMessage(ctx, "Result can't fit the precision");
          } else {
            shift = FastInteger.Copy(expdiff).Subtract(fastDesiredExponent);
            mantissaDividend = this.helper.MultiplyByRadixPower(mantissaDividend, shift);
            BigInteger quo = BigInteger.DivRem(mantissaDividend, mantissaDivisor, out rem);
            return this.RoundToScale(
              quo,
              rem,
              mantissaDivisor,
              desiredExponent,
              new FastInteger(0),
              resultNeg,
              ctx);
          }
        }
        if (integerMode == IntegerModeRegular) {
          BigInteger rem = null;
          BigInteger quo = null;
          // Console.WriteLine("div=" + (mantissaDividend.getUnsignedBitLength()) + " divs=" + (mantissaDivisor.getUnsignedBitLength()));
          quo = BigInteger.DivRem(mantissaDividend, mantissaDivisor, out rem);
          if (rem.IsZero) {
            // Dividend is divisible by divisor
            if (resultNeg) {
              quo = -quo;
            }
            return this.RoundToPrecision(this.helper.CreateNewWithFlags(quo, naturalExponent.AsBigInteger(), resultNeg ? BigNumberFlags.FlagNegative : 0), ctx);
          } else {
            rem = null;
            quo = null;
          }
          if (hasPrecision) {
            #if DEBUG
            if (ctx == null) {
              throw new ArgumentNullException("ctx");
            }
            #endif

            BigInteger divid = mantissaDividend;
            FastInteger shift = FastInteger.FromBig(ctx.Precision);
            dividendPrecision = this.helper.CreateShiftAccumulator(mantissaDividend).GetDigitLength();
            divisorPrecision = this.helper.CreateShiftAccumulator(mantissaDivisor).GetDigitLength();
            if (dividendPrecision.CompareTo(divisorPrecision) <= 0) {
              divisorPrecision.Subtract(dividendPrecision);
              divisorPrecision.Increment();
              shift.Add(divisorPrecision);
              divid = this.helper.MultiplyByRadixPower(divid, shift);
            } else {
              // Already greater than divisor precision
              dividendPrecision.Subtract(divisorPrecision);
              if (dividendPrecision.CompareTo(shift) <= 0) {
                shift.Subtract(dividendPrecision);
                shift.Increment();
                divid = this.helper.MultiplyByRadixPower(divid, shift);
              } else {
                // no need to shift
                shift.SetInt(0);
              }
            }
            dividendPrecision = this.helper.CreateShiftAccumulator(divid).GetDigitLength();
            divisorPrecision = this.helper.CreateShiftAccumulator(mantissaDivisor).GetDigitLength();
            if (shift.Sign != 0 || quo == null) {
              // if shift isn't zero, recalculate the quotient
              // and remainder
              quo = BigInteger.DivRem(divid, mantissaDivisor, out rem);
            }
            // Console.WriteLine(String.Format("" + divid + " " + mantissaDivisor + " -> quo=" + quo + " rem=" + (rem)));
            int[] digitStatus = this.RoundToScaleStatus(rem, mantissaDivisor, ctx);
            if (digitStatus == null) {
              return this.SignalInvalidWithMessage(ctx, "Rounding was required");
            }
            FastInteger natexp = FastInteger.Copy(naturalExponent).Subtract(shift);
            PrecisionContext ctxcopy = ctx.WithBlankFlags();
            T retval2 = this.helper.CreateNewWithFlags(quo, natexp.AsBigInteger(), resultNeg ? BigNumberFlags.FlagNegative : 0);
            retval2 = this.RoundToPrecisionWithShift(retval2, ctxcopy, digitStatus[0], digitStatus[1], null, false);
            if ((ctxcopy.Flags & PrecisionContext.FlagInexact) != 0) {
              if (ctx.HasFlags) {
                ctx.Flags |= ctxcopy.Flags;
              }
              return retval2;
            } else {
              if (ctx.HasFlags) {
                ctx.Flags |= ctxcopy.Flags;
                ctx.Flags &= ~PrecisionContext.FlagRounded;
              }
              return this.ReduceToPrecisionAndIdealExponent(retval2, ctx, rem.IsZero ? null : fastPrecision, expdiff);
            }
          }
        }
        // Rest of method assumes unlimited precision
        // and IntegerModeRegular
        int mantcmp = mantissaDividend.CompareTo(mantissaDivisor);
        if (mantcmp < 0) {
          // dividend mantissa is less than divisor mantissa
          dividendPrecision = this.helper.CreateShiftAccumulator(mantissaDividend).GetDigitLength();
          divisorPrecision = this.helper.CreateShiftAccumulator(mantissaDivisor).GetDigitLength();
          divisorPrecision.Subtract(dividendPrecision);
          if (divisorPrecision.IsValueZero) {
            divisorPrecision.Increment();
          }
          // multiply dividend mantissa so precisions are the same
          // (except if they're already the same, in which case multiply
          // by radix)
          mantissaDividend = this.helper.MultiplyByRadixPower(mantissaDividend, divisorPrecision);
          adjust.Add(divisorPrecision);
          if (mantissaDividend.CompareTo(mantissaDivisor) < 0) {
            // dividend mantissa is still less, multiply once more
            if (radix == 2) {
              mantissaDividend <<= 1;
            } else {
              mantissaDividend *= (BigInteger)radix;
            }
            adjust.Increment();
          }
        } else if (mantcmp > 0) {
          // dividend mantissa is greater than divisor mantissa
          dividendPrecision = this.helper.CreateShiftAccumulator(mantissaDividend).GetDigitLength();
          divisorPrecision = this.helper.CreateShiftAccumulator(mantissaDivisor).GetDigitLength();
          dividendPrecision.Subtract(divisorPrecision);
          BigInteger oldMantissaB = mantissaDivisor;
          mantissaDivisor = this.helper.MultiplyByRadixPower(mantissaDivisor, dividendPrecision);
          adjust.Subtract(dividendPrecision);
          if (mantissaDividend.CompareTo(mantissaDivisor) < 0) {
            // dividend mantissa is now less, divide by radix power
            if (dividendPrecision.CompareToInt(1) == 0) {
              // no need to divide here, since that would just undo
              // the multiplication
              mantissaDivisor = oldMantissaB;
            } else {
              BigInteger bigpow = (BigInteger)radix;
              mantissaDivisor /= bigpow;
            }
            adjust.Increment();
          }
        }
        if (mantcmp == 0) {
          result = new FastInteger(1);
          mantissaDividend = BigInteger.Zero;
        } else {
          {
            if (!this.helper.HasTerminatingRadixExpansion(mantissaDividend, mantissaDivisor)) {
              return this.SignalInvalidWithMessage(ctx, "Result would have a nonterminating expansion");
            }
            FastInteger divs = FastInteger.FromBig(mantissaDivisor);
            FastInteger divd = FastInteger.FromBig(mantissaDividend);
            bool divisorFits = divs.CanFitInInt32();
            int smallDivisor = divisorFits ? divs.AsInt32() : 0;
            int halfRadix = radix / 2;
            FastInteger divsHalfRadix = null;
            if (radix != 2) {
              divsHalfRadix = FastInteger.FromBig(mantissaDivisor).Multiply(halfRadix);
            }
            while (true) {
              bool remainderZero = false;
              int count = 0;
              if (divd.CanFitInInt32()) {
                if (divisorFits) {
                  int smallDividend = divd.AsInt32();
                  count = smallDividend / smallDivisor;
                  divd.SetInt(smallDividend % smallDivisor);
                } else {
                  count = 0;
                }
              } else {
                if (divsHalfRadix != null) {
                  count += halfRadix * divd.RepeatedSubtract(divsHalfRadix);
                }
                count += divd.RepeatedSubtract(divs);
              }
              result.AddInt(count);
              remainderZero = divd.IsValueZero;
              if (remainderZero && adjust.Sign >= 0) {
                mantissaDividend = divd.AsBigInteger();
                break;
              }
              adjust.Increment();
              result.Multiply(radix);
              divd.Multiply(radix);
            }
          }
        }
        // mantissaDividend now has the remainder
<<<<<<< HEAD
        FastInteger exp = new FastInteger(expdiff).Subtract(adjust);
        if (integerMode == IntegerModeFixedScale) {
          FastInteger expshift = new FastInteger(exp).Subtract(fastDesiredExponent);
          if(remainder!=null){
            remainder[0]=helper.CreateNew(lastRemainder,
                                          fastDesiredExponent.AsBigInteger());
          }
          if (result.Sign != 0) {
            if (expshift.Sign > 0) {
              // Exponent is greater than desired exponent
              if (ctx != null && ctx.Precision != 0 &&
                  expshift.CompareTo(new FastInteger(ctx.Precision).Add(8)) > 0) {
                // Result would require a too-high precision since
                // exponent shift is much higher
                throw new ArithmeticException("Result can't fit the precision");
              }
              mantissaDividend = helper.MultiplyByRadixPower(result.AsBigInteger(), expshift);
              if (negA ^ negB) {
                mantissaDividend = -mantissaDividend;
              }
              return helper.CreateNew(mantissaDividend, desiredExponent);
            } else if (expshift.Sign < 0) {
              // Exponent is less than desired exponent
              expshift.Negate();
              if (expshift.CompareTo(resultPrecision) > 0) {
                // Exponent minus desired exponent
                // is greater than the result's precision,
                // so the result would be reduced to zero
                if (ctx != null && ctx.Rounding == Rounding.Down && !ctx.HasFlags) {
                  return helper.CreateNew(BigInteger.Zero, desiredExponent);
                }
              }
              if (ctx != null && ctx.Rounding == Rounding.Down && !ctx.HasFlags) {
                IShiftAccumulator accum = helper.CreateShiftAccumulator(result.AsBigInteger());
                accum.ShiftRight(expshift);
                mantissaDividend = accum.ShiftedInt;
                if (negA ^ negB) {
                  mantissaDividend = -mantissaDividend;
                }
                return helper.CreateNew(mantissaDividend, desiredExponent);
              } else {
                mantissaDividend = RoundToScale(
                  result.AsBigInteger(),
                  mantissaDividend,
                  mantissaDivisor,
                  expshift,
                  negA ^ negB,
                  ctx);
                return helper.CreateNew(mantissaDividend, desiredExponent);
              }
            } else {
              mantissaDividend = RoundToScale(
                result.AsBigInteger(),
                mantissaDividend,
                mantissaDivisor,
                expshift,
                negA ^ negB,
                ctx);
              return helper.CreateNew(mantissaDividend, desiredExponent);
            }
          } else if (ctx != null && ctx.Rounding == Rounding.Down && !ctx.HasFlags) {
            return helper.CreateNew(BigInteger.Zero, desiredExponent);
          }
        }
=======
        FastInteger exp = FastInteger.Copy(expdiff).Subtract(adjust);
        Rounding rounding = (ctx == null) ? Rounding.HalfEven : ctx.Rounding;
>>>>>>> 45ddf997
        int lastDiscarded = 0;
        int olderDiscarded = 0;
        if (!mantissaDividend.IsZero) {
          if (rounding == Rounding.HalfDown || rounding == Rounding.HalfEven || rounding == Rounding.HalfUp) {
            BigInteger halfDivisor = mantissaDivisor >> 1;
            int cmpHalf = mantissaDividend.CompareTo(halfDivisor);
            if ((cmpHalf == 0) && mantissaDivisor.IsEven) {
              // remainder is exactly half
              lastDiscarded = radix / 2;
              olderDiscarded = 0;
            } else if (cmpHalf > 0) {
              // remainder is greater than half
              lastDiscarded = radix / 2;
              olderDiscarded = 1;
            } else {
              // remainder is less than half
              lastDiscarded = 0;
              olderDiscarded = 1;
            }
          } else {
            if (rounding == Rounding.Unnecessary) {
              return this.SignalInvalidWithMessage(ctx, "Rounding was required");
            }
            lastDiscarded = 1;
            olderDiscarded = 1;
          }
        }
        BigInteger bigResult = result.AsBigInteger();
        if (ctx != null && ctx.HasFlags && exp.CompareTo(expdiff) > 0) {
          // Treat as rounded if the true exponent is greater
          // than the "ideal" exponent
          ctx.Flags |= PrecisionContext.FlagRounded;
        }
        BigInteger bigexp = exp.AsBigInteger();
        T retval = this.helper.CreateNewWithFlags(bigResult, bigexp, resultNeg ? BigNumberFlags.FlagNegative : 0);
        return this.RoundToPrecisionWithShift(retval, ctx, lastDiscarded, olderDiscarded, null, false);
      }
    }

    /// <summary>Gets the lesser value between two values, ignoring their
    /// signs. If the absolute values are equal, has the same effect as Min.</summary>
    /// <returns>A T object.</returns>
    /// <param name='a'>A T object. (2).</param>
    /// <param name='b'>A T object. (3).</param>
    /// <param name='ctx'>A PrecisionContext object.</param>
    public T MinMagnitude(T a, T b, PrecisionContext ctx) {
      if (a == null) {
        throw new ArgumentNullException("a");
      }
      if (b == null) {
        throw new ArgumentNullException("b");
      }
      // Handle infinity and NaN
      T result = this.MinMaxHandleSpecial(a, b, ctx, true, true);
      if ((object)result != (object)default(T)) {
        return result;
      }
      int cmp = this.CompareTo(this.AbsRaw(a), this.AbsRaw(b));
      if (cmp == 0) {
        return this.Min(a, b, ctx);
      }
      return (cmp < 0) ? this.RoundToPrecision(a, ctx) : this.RoundToPrecision(b, ctx);
    }

    /// <summary>Gets the greater value between two values, ignoring their
    /// signs. If the absolute values are equal, has the same effect as Max.</summary>
    /// <returns>A T object.</returns>
    /// <param name='a'>A T object. (2).</param>
    /// <param name='b'>A T object. (3).</param>
    /// <param name='ctx'>A PrecisionContext object.</param>
    public T MaxMagnitude(T a, T b, PrecisionContext ctx) {
      if (a == null) {
        throw new ArgumentNullException("a");
      }
      if (b == null) {
        throw new ArgumentNullException("b");
      }
      // Handle infinity and NaN
      T result = this.MinMaxHandleSpecial(a, b, ctx, false, true);
      if ((object)result != (object)default(T)) {
        return result;
      }
      int cmp = this.CompareTo(this.AbsRaw(a), this.AbsRaw(b));
      if (cmp == 0) {
        return this.Max(a, b, ctx);
      }
      return (cmp > 0) ? this.RoundToPrecision(a, ctx) : this.RoundToPrecision(b, ctx);
    }

    /// <summary>Gets the greater value between two T values.</summary>
    /// <returns>The larger value of the two objects.</returns>
    /// <param name='a'>A T object.</param>
    /// <param name='b'>A T object. (2).</param>
    /// <param name='ctx'>A PrecisionContext object.</param>
    public T Max(T a, T b, PrecisionContext ctx) {
      if (a == null) {
        throw new ArgumentNullException("a");
      }
      if (b == null) {
        throw new ArgumentNullException("b");
      }
      // Handle infinity and NaN
      T result = this.MinMaxHandleSpecial(a, b, ctx, false, false);
      if ((object)result != (object)default(T)) {
        return result;
      }
      int cmp = this.CompareTo(a, b);
      if (cmp != 0) {
        return cmp < 0 ? this.RoundToPrecision(b, ctx) : this.RoundToPrecision(a, ctx);
      }
      int flagNegA = this.helper.GetFlags(a) & BigNumberFlags.FlagNegative;
      if (flagNegA != (this.helper.GetFlags(b) & BigNumberFlags.FlagNegative)) {
        return (flagNegA != 0) ? this.RoundToPrecision(b, ctx) : this.RoundToPrecision(a, ctx);
      }
      if (flagNegA == 0) {
        return this.helper.GetExponent(a).CompareTo(this.helper.GetExponent(b)) > 0 ? this.RoundToPrecision(a, ctx) : this.RoundToPrecision(b, ctx);
      } else {
        return this.helper.GetExponent(a).CompareTo(this.helper.GetExponent(b)) > 0 ? this.RoundToPrecision(b, ctx) : this.RoundToPrecision(a, ctx);
      }
    }

    /// <summary>Gets the lesser value between two T values.</summary>
    /// <returns>The smaller value of the two objects.</returns>
    /// <param name='a'>A T object.</param>
    /// <param name='b'>A T object. (2).</param>
    /// <param name='ctx'>A PrecisionContext object.</param>
    public T Min(T a, T b, PrecisionContext ctx) {
      if (a == null) {
        throw new ArgumentNullException("a");
      }
      if (b == null) {
        throw new ArgumentNullException("b");
      }
      // Handle infinity and NaN
      T result = this.MinMaxHandleSpecial(a, b, ctx, true, false);
      if ((object)result != (object)default(T)) {
        return result;
      }
      int cmp = this.CompareTo(a, b);
      if (cmp != 0) {
        return cmp > 0 ? this.RoundToPrecision(b, ctx) : this.RoundToPrecision(a, ctx);
      }
      int signANeg = this.helper.GetFlags(a) & BigNumberFlags.FlagNegative;
      if (signANeg != (this.helper.GetFlags(b) & BigNumberFlags.FlagNegative)) {
        return (signANeg != 0) ? this.RoundToPrecision(a, ctx) : this.RoundToPrecision(b, ctx);
      }
      if (signANeg == 0) {
        return this.helper.GetExponent(a).CompareTo(this.helper.GetExponent(b)) > 0 ? this.RoundToPrecision(b, ctx) : this.RoundToPrecision(a, ctx);
      } else {
        return this.helper.GetExponent(a).CompareTo(this.helper.GetExponent(b)) > 0 ? this.RoundToPrecision(a, ctx) : this.RoundToPrecision(b, ctx);
      }
    }

    /// <summary>Multiplies two T objects.</summary>
    /// <returns>The product of the two objects.</returns>
    /// <param name='thisValue'>A T object.</param>
    /// <param name='other'>A T object. (2).</param>
    /// <param name='ctx'>A PrecisionContext object.</param>
    public T Multiply(T thisValue, T other, PrecisionContext ctx) {
      int thisFlags = this.helper.GetFlags(thisValue);
      int otherFlags = this.helper.GetFlags(other);
      if (((thisFlags | otherFlags) & BigNumberFlags.FlagSpecial) != 0) {
        T result = this.HandleNotANumber(thisValue, other, ctx);
        if ((object)result != (object)default(T)) {
          return result;
        }
        if ((thisFlags & BigNumberFlags.FlagInfinity) != 0) {
          // Attempt to multiply infinity by 0
          if ((otherFlags & BigNumberFlags.FlagSpecial) == 0 && this.helper.GetMantissa(other).IsZero) {
            return this.SignalInvalid(ctx);
          }
          return this.EnsureSign(thisValue, ((thisFlags & BigNumberFlags.FlagNegative) ^ (otherFlags & BigNumberFlags.FlagNegative)) != 0);
        }
        if ((otherFlags & BigNumberFlags.FlagInfinity) != 0) {
          // Attempt to multiply infinity by 0
          if ((thisFlags & BigNumberFlags.FlagSpecial) == 0 && this.helper.GetMantissa(thisValue).IsZero) {
            return this.SignalInvalid(ctx);
          }
          return this.EnsureSign(other, ((thisFlags & BigNumberFlags.FlagNegative) ^ (otherFlags & BigNumberFlags.FlagNegative)) != 0);
        }
      }
      BigInteger bigintOp2 = this.helper.GetExponent(other);
      BigInteger newexp = this.helper.GetExponent(thisValue) + (BigInteger)bigintOp2;
      BigInteger mantissaOp2 = this.helper.GetMantissa(other);
      // Console.WriteLine("" + (this.helper.GetMantissa(thisValue)) + "," + (this.helper.GetExponent(thisValue)) + " -> " + mantissaOp2 + "," + (bigintOp2));
      thisFlags = (thisFlags & BigNumberFlags.FlagNegative) ^ (otherFlags & BigNumberFlags.FlagNegative);
      T ret = this.helper.CreateNewWithFlags(this.helper.GetMantissa(thisValue) * (BigInteger)mantissaOp2, newexp, thisFlags);
      if (ctx != null) {
        ret = this.RoundToPrecision(ret, ctx);
      }
      return ret;
    }

    /// <summary>Not documented yet.</summary>
    /// <param name='thisValue'>A T object. (2).</param>
    /// <param name='multiplicand'>A T object. (3).</param>
    /// <param name='augend'>A T object. (4).</param>
    /// <param name='ctx'>A PrecisionContext object.</param>
    /// <returns>A T object.</returns>
    public T MultiplyAndAdd(T thisValue, T multiplicand, T augend, PrecisionContext ctx) {
      PrecisionContext ctx2 = PrecisionContext.Unlimited.WithBlankFlags();
      T ret = this.MultiplyAddHandleSpecial(thisValue, multiplicand, augend, ctx);
      if ((object)ret != (object)default(T)) {
        return ret;
      }
      ret = this.Add(this.Multiply(thisValue, multiplicand, ctx2), augend, ctx);
      if (ctx != null && ctx.HasFlags) {
        ctx.Flags |= ctx2.Flags;
      }
      return ret;
    }

    /// <summary>Not documented yet.</summary>
    /// <param name='thisValue'>A T object. (2).</param>
    /// <param name='context'>A PrecisionContext object.</param>
    /// <returns>A T object.</returns>
    public T RoundToBinaryPrecision(T thisValue, PrecisionContext context) {
      return this.RoundToBinaryPrecisionWithShift(thisValue, context, 0, 0, null, false);
    }

<<<<<<< HEAD
    /// <summary> </summary>
    /// <param name='thisValue'>A T object.</param>
    /// <param name='context'>A PrecisionContext object.</param>
    /// <returns></returns>
    /// <remarks/>
    public T RoundToBinaryPrecision(
      T thisValue,
      PrecisionContext context
     ) {
      return RoundToBinaryPrecision(thisValue, context, 0, 0);
    }
    private T RoundToBinaryPrecision(
      T thisValue,
      PrecisionContext context,
      int lastDiscarded,
      int olderDiscarded
     ) {
      if ((context) == null) return thisValue;
      if (context.Precision == 0 && !context.HasExponentRange &&
          (lastDiscarded | olderDiscarded) == 0)
        return thisValue;
      if(context.Precision==0 || helper.GetRadix()==2)
        return RoundToPrecision(thisValue,context,lastDiscarded,olderDiscarded);
      FastInteger fastEMin = (context.HasExponentRange) ? new FastInteger().Add(context.EMin) : null;
      FastInteger fastEMax = (context.HasExponentRange) ? new FastInteger().Add(context.EMax) : null;
      int[] signals = new int[1];
      T dfrac = RoundToBinaryPrecisionInternal(
        thisValue,
        context.Precision,
        context.Rounding, fastEMin, fastEMax,
        lastDiscarded,
        olderDiscarded,
        signals);
      // Clamp exponents to eMax + 1 - precision
      // if directed
      if (context.ClampNormalExponents && dfrac != null) {
        BigInteger maxMantissa = BigInteger.One;
        long prec=context.Precision;
        while(prec>0){
          int shift=(int)Math.Min(1000000,prec);
          maxMantissa<<=shift;
          prec-=shift;
        }
        maxMantissa-=BigInteger.One;
        // Get the digit length of the maximum possible mantissa
        // for the given binary precision
        long digitCount=helper.CreateShiftAccumulator(maxMantissa).DigitLength;
        FastInteger clamp = new FastInteger(fastEMax).Add(1).Subtract(digitCount);
        FastInteger fastExp = new FastInteger(helper.GetExponent(dfrac));
        if (fastExp.CompareTo(clamp) > 0) {
          BigInteger bigmantissa = helper.GetMantissa(dfrac);
          int sign = bigmantissa.Sign;
          if (sign != 0) {
            if (sign < 0) bigmantissa = -bigmantissa;
            FastInteger expdiff = new FastInteger(fastExp).Subtract(clamp);
            bigmantissa = helper.MultiplyByRadixPower(bigmantissa, expdiff);
            if (sign < 0) bigmantissa = -bigmantissa;
          }
          if (signals != null)
            signals[0] |= PrecisionContext.FlagClamped;
          dfrac = helper.CreateNew(bigmantissa, clamp.AsBigInteger());
        }
      }
      if (context.HasFlags) {
        context.Flags |= signals[0];
      }
      return dfrac;
    }
    
    /// <summary> </summary>
    /// <param name='thisValue'>A T object.</param>
=======
    private T RoundToBinaryPrecisionWithShift(T thisValue, PrecisionContext context, int lastDiscarded, int olderDiscarded, FastInteger shift, bool adjustNegativeZero) {
      return this.RoundToPrecisionInternal(thisValue, lastDiscarded, olderDiscarded, shift, true, adjustNegativeZero, context);
    }

    /// <summary>Not documented yet.</summary>
    /// <param name='thisValue'>A T object. (2).</param>
    /// <param name='context'>A PrecisionContext object.</param>
    /// <returns>A T object.</returns>
    public T Plus(T thisValue, PrecisionContext context) {
      return this.RoundToPrecisionInternal(thisValue, 0, 0, null, false, true, context);
    }

    /// <summary>Not documented yet.</summary>
    /// <param name='thisValue'>A T object. (2).</param>
>>>>>>> 45ddf997
    /// <param name='context'>A PrecisionContext object.</param>
    /// <returns>A T object.</returns>
    public T RoundToPrecision(T thisValue, PrecisionContext context) {
      return this.RoundToPrecisionInternal(thisValue, 0, 0, null, false, false, context);
    }

    private T RoundToPrecisionWithShift(T thisValue, PrecisionContext context, int lastDiscarded, int olderDiscarded, FastInteger shift, bool adjustNegativeZero) {
      return this.RoundToPrecisionInternal(thisValue, lastDiscarded, olderDiscarded, shift, false, adjustNegativeZero, context);
    }

    /// <summary>Not documented yet.</summary>
    /// <param name='thisValue'>A T object. (2).</param>
    /// <param name='otherValue'>A T object. (3).</param>
    /// <param name='ctx'>A PrecisionContext object.</param>
    /// <returns>A T object.</returns>
    public T Quantize(T thisValue, T otherValue, PrecisionContext ctx) {
      int thisFlags = this.helper.GetFlags(thisValue);
      int otherFlags = this.helper.GetFlags(otherValue);
      if (((thisFlags | otherFlags) & BigNumberFlags.FlagSpecial) != 0) {
        T result = this.HandleNotANumber(thisValue, otherValue, ctx);
        if ((object)result != (object)default(T)) {
          return result;
        }
        if (((thisFlags & otherFlags) & BigNumberFlags.FlagInfinity) != 0) {
          return this.RoundToPrecision(thisValue, ctx);
        }
        // At this point, it's only the case that either value
        // is infinity
        return this.SignalInvalid(ctx);
      }
      BigInteger expOther = this.helper.GetExponent(otherValue);
      if (ctx != null && !ctx.ExponentWithinRange(expOther)) {
        // Console.WriteLine("exp not within range");
        return this.SignalInvalidWithMessage(ctx, "Exponent not within exponent range: " + expOther.ToString());
      }
      PrecisionContext tmpctx = (ctx == null ? PrecisionContext.ForRounding(Rounding.HalfEven) : ctx.Copy()).WithBlankFlags();
      BigInteger mantThis = BigInteger.Abs(this.helper.GetMantissa(thisValue));
      BigInteger expThis = this.helper.GetExponent(thisValue);
      int expcmp = expThis.CompareTo(expOther);
      int negativeFlag = this.helper.GetFlags(thisValue) & BigNumberFlags.FlagNegative;
      T ret = default(T);
      if (expcmp == 0) {
        // Console.WriteLine("exp same");
        ret = this.RoundToPrecision(thisValue, tmpctx);
      } else if (mantThis.IsZero) {
        // Console.WriteLine("mant is 0");
        ret = this.helper.CreateNewWithFlags(BigInteger.Zero, expOther, negativeFlag);
        ret = this.RoundToPrecision(ret, tmpctx);
      } else if (expcmp > 0) {
        // Other exponent is less
        // Console.WriteLine("other exp less");
        FastInteger radixPower = FastInteger.FromBig(expThis).SubtractBig(expOther);
        if (tmpctx.Precision.Sign > 0 && radixPower.CompareTo(FastInteger.FromBig(tmpctx.Precision).AddInt(10)) > 0) {
          // Radix power is much too high for the current precision
          // Console.WriteLine("result too high for prec: " + tmpctx.Precision + " radixPower=" + radixPower);
          return this.SignalInvalidWithMessage(ctx, "Result too high for current precision");
        }
        mantThis = this.helper.MultiplyByRadixPower(mantThis, radixPower);
        ret = this.helper.CreateNewWithFlags(mantThis, expOther, negativeFlag);
        ret = this.RoundToPrecision(ret, tmpctx);
      } else {
        // Other exponent is greater
<<<<<<< HEAD
        IShiftAccumulator accum = helper.CreateShiftAccumulator(mantThis);
        accum.ShiftRight(new FastInteger(expOther).Subtract(expThis));
        mantThis = accum.ShiftedInt;
        if (signThis < 0)
          mantThis = -mantThis;
        ret = helper.CreateNew(mantThis, expOther);
        ret = RoundToPrecision(ret, tmpctx, accum.LastDiscardedDigit,
                               accum.OlderDiscardedDigits);
      }
      if ((tmpctx.Flags & PrecisionContext.FlagOverflow) != 0) {
        throw new OverflowException();
      }
      if (ret == null || !helper.GetExponent(ret).Equals(expOther)) {
        throw new ArithmeticException();
=======
        // Console.WriteLine("other exp greater");
        FastInteger shift = FastInteger.FromBig(expOther).SubtractBig(expThis);
        ret = this.RoundToPrecisionWithShift(thisValue, tmpctx, 0, 0, shift, false);
      }
      if ((tmpctx.Flags & PrecisionContext.FlagOverflow) != 0) {
        // Console.WriteLine("overflow occurred");
        return this.SignalInvalid(ctx);
>>>>>>> 45ddf997
      }
      if (ret == null || !this.helper.GetExponent(ret).Equals(expOther)) {
        // Console.WriteLine("exp not same "+ret);
        return this.SignalInvalid(ctx);
      }
      ret = this.EnsureSign(ret, negativeFlag != 0);
      if (ctx != null && ctx.HasFlags) {
        int flags = tmpctx.Flags;
        flags &= ~PrecisionContext.FlagUnderflow;
        ctx.Flags |= flags;
      }
      return ret;
    }

    /// <summary>Not documented yet.</summary>
    /// <param name='thisValue'>A T object. (2).</param>
    /// <param name='expOther'>A BigInteger object.</param>
    /// <param name='ctx'>A PrecisionContext object.</param>
    /// <returns>A T object.</returns>
    public T RoundToExponentExact(T thisValue, BigInteger expOther, PrecisionContext ctx) {
      if (this.helper.GetExponent(thisValue).CompareTo(expOther) >= 0) {
        return this.RoundToPrecision(thisValue, ctx);
      } else {
        PrecisionContext pctx = (ctx == null) ? null : ctx.WithPrecision(0).WithBlankFlags();
        T ret = this.Quantize(thisValue, this.helper.CreateNewWithFlags(BigInteger.One, expOther, 0), pctx);
        if (ctx != null && ctx.HasFlags) {
          ctx.Flags |= pctx.Flags;
        }
        return ret;
      }
    }

    /// <summary>Not documented yet.</summary>
    /// <param name='thisValue'>A T object. (2).</param>
    /// <param name='expOther'>A BigInteger object.</param>
    /// <param name='ctx'>A PrecisionContext object.</param>
    /// <returns>A T object.</returns>
    public T RoundToExponentSimple(T thisValue, BigInteger expOther, PrecisionContext ctx) {
      int thisFlags = this.helper.GetFlags(thisValue);
      if ((thisFlags & BigNumberFlags.FlagSpecial) != 0) {
        T result = this.HandleNotANumber(thisValue, thisValue, ctx);
        if ((object)result != (object)default(T)) {
          return result;
        }
        if ((thisFlags & BigNumberFlags.FlagInfinity) != 0) {
          return thisValue;
        }
      }
      if (this.helper.GetExponent(thisValue).CompareTo(expOther) >= 0) {
        return this.RoundToPrecision(thisValue, ctx);
      } else {
        if (ctx != null && !ctx.ExponentWithinRange(expOther)) {
          return this.SignalInvalidWithMessage(ctx, "Exponent not within exponent range: " + expOther.ToString());
        }
        BigInteger bigmantissa = BigInteger.Abs(this.helper.GetMantissa(thisValue));
        FastInteger shift = FastInteger.FromBig(expOther).SubtractBig(this.helper.GetExponent(thisValue));
        IShiftAccumulator accum = this.helper.CreateShiftAccumulator(bigmantissa);
        accum.ShiftRight(shift);
        bigmantissa = accum.ShiftedInt;
        thisValue = this.helper.CreateNewWithFlags(bigmantissa, expOther, thisFlags);
        return this.RoundToPrecisionWithShift(thisValue, ctx, accum.LastDiscardedDigit, accum.OlderDiscardedDigits, null, false);
      }
    }

    /// <summary>Not documented yet.</summary>
    /// <returns>A T object.</returns>
    /// <param name='thisValue'>A T object. (2).</param>
    /// <param name='exponent'>A BigInteger object.</param>
    /// <param name='ctx'>A PrecisionContext object.</param>
    public T RoundToExponentNoRoundedFlag(T thisValue, BigInteger exponent, PrecisionContext ctx) {
      PrecisionContext pctx = (ctx == null) ? null : ctx.WithBlankFlags();
      T ret = this.RoundToExponentExact(thisValue, exponent, pctx);
      if (ctx != null && ctx.HasFlags) {
        ctx.Flags |= pctx.Flags & ~(PrecisionContext.FlagInexact | PrecisionContext.FlagRounded);
      }
      return ret;
    }

    /// <summary>Not documented yet.</summary>
    /// <param name='thisValue'>A T object. (2).</param>
    /// <param name='ctx'>A PrecisionContext object.</param>
    /// <param name='precision'>A FastInteger object.</param>
    /// <param name='idealExp'>A FastInteger object. (2).</param>
    /// <returns>A T object.</returns>
    private T ReduceToPrecisionAndIdealExponent(T thisValue, PrecisionContext ctx, FastInteger precision, FastInteger idealExp) {
      T ret = this.RoundToPrecision(thisValue, ctx);
      if (ret != null && (this.helper.GetFlags(ret) & BigNumberFlags.FlagSpecial) == 0) {
        BigInteger bigmant = BigInteger.Abs(this.helper.GetMantissa(ret));
        FastInteger exp = FastInteger.FromBig(this.helper.GetExponent(ret));
        int radix = this.thisRadix;
        if (bigmant.IsZero) {
          exp = new FastInteger(0);
        } else {
          FastInteger digits = (precision == null) ? null : this.helper.CreateShiftAccumulator(bigmant).GetDigitLength();
          bigmant = DecimalUtility.ReduceTrailingZeros(bigmant, exp, radix, digits, precision, idealExp);
        }
        int flags = this.helper.GetFlags(thisValue);
        ret = this.helper.CreateNewWithFlags(bigmant, exp.AsBigInteger(), flags);
        if (ctx != null && ctx.ClampNormalExponents) {
          PrecisionContext ctxtmp = ctx.WithBlankFlags();
          ret = this.RoundToPrecision(ret, ctxtmp);
          if (ctx.HasFlags) {
            ctx.Flags |= ctxtmp.Flags & ~PrecisionContext.FlagClamped;
          }
        }
        ret = this.EnsureSign(ret, (flags & BigNumberFlags.FlagNegative) != 0);
      }
      return ret;
    }

    /// <summary>Not documented yet.</summary>
    /// <param name='thisValue'>A T object. (2).</param>
    /// <param name='ctx'>A PrecisionContext object.</param>
    /// <returns>A T object.</returns>
    public T Reduce(T thisValue, PrecisionContext ctx) {
      return this.ReduceToPrecisionAndIdealExponent(thisValue, ctx, null, null);
    }

    // whether "precision" is the number of bits and not digits
    private T RoundToPrecisionInternal(T thisValue, int lastDiscarded, int olderDiscarded, FastInteger shift, bool binaryPrec, bool adjustNegativeZero, PrecisionContext ctx) {
      if (ctx == null) {
        ctx = PrecisionContext.Unlimited.WithRounding(Rounding.HalfEven);
      }
      // If context has unlimited precision and exponent range,
      // and no discarded digits or shifting
      if (!ctx.HasMaxPrecision && !ctx.HasExponentRange && (lastDiscarded | olderDiscarded) == 0 && (shift == null || shift.IsValueZero)) {
        return thisValue;
      }
      int thisFlags = this.helper.GetFlags(thisValue);
      if ((thisFlags & BigNumberFlags.FlagSpecial) != 0) {
        if ((thisFlags & BigNumberFlags.FlagSignalingNaN) != 0) {
          if (ctx.HasFlags) {
            ctx.Flags |= PrecisionContext.FlagInvalid;
          }
          return this.ReturnQuietNaN(thisValue, ctx);
        }
        if ((thisFlags & BigNumberFlags.FlagQuietNaN) != 0) {
          return this.ReturnQuietNaN(thisValue, ctx);
        }
        if ((thisFlags & BigNumberFlags.FlagInfinity) != 0) {
          return thisValue;
        }
      }
      // get the precision
      FastInteger fastPrecision = ctx.Precision.canFitInInt() ? new FastInteger(ctx.Precision.intValue()) : FastInteger.FromBig(ctx.Precision);
      if (fastPrecision.Sign < 0) {
        return this.SignalInvalidWithMessage(ctx, "precision not greater or equal to 0 (" + fastPrecision + ")");
      }
      if (this.thisRadix == 2 || fastPrecision.IsValueZero) {
        // "binaryPrec" will have no special effect here
        binaryPrec = false;
      }
      IShiftAccumulator accum = null;
      FastInteger fastEMin = null;
      FastInteger fastEMax = null;
      // get the exponent range
      if (ctx != null && ctx.HasExponentRange) {
        fastEMax = ctx.EMax.canFitInInt() ? new FastInteger(ctx.EMax.intValue()) : FastInteger.FromBig(ctx.EMax);
        fastEMin = ctx.EMin.canFitInInt() ? new FastInteger(ctx.EMin.intValue()) : FastInteger.FromBig(ctx.EMin);
      }
      Rounding rounding = (ctx == null) ? Rounding.HalfEven : ctx.Rounding;
      bool unlimitedPrec = fastPrecision.IsValueZero;
      if (!binaryPrec) {
        // Fast path to check if rounding is necessary at all
        if (fastPrecision.Sign > 0 && (shift == null || shift.IsValueZero) && (thisFlags & BigNumberFlags.FlagSpecial) == 0) {
          BigInteger mantabs = BigInteger.Abs(this.helper.GetMantissa(thisValue));
          if (adjustNegativeZero && (thisFlags & BigNumberFlags.FlagNegative) != 0 && mantabs.IsZero && (ctx.Rounding != Rounding.Floor)) {
            // Change negative zero to positive zero
            // except if the rounding mode is Floor
            thisValue = this.EnsureSign(thisValue, false);
            thisFlags = 0;
          }
          accum = this.helper.CreateShiftAccumulatorWithDigits(mantabs, lastDiscarded, olderDiscarded);
          FastInteger digitCount = accum.GetDigitLength();
          if (digitCount.CompareTo(fastPrecision) <= 0) {
            if (!this.RoundGivenDigits(lastDiscarded, olderDiscarded, ctx.Rounding, (thisFlags & BigNumberFlags.FlagNegative) != 0, mantabs)) {
              if (ctx.HasFlags && (lastDiscarded | olderDiscarded) != 0) {
                ctx.Flags |= PrecisionContext.FlagInexact | PrecisionContext.FlagRounded;
              }
              if (!ctx.HasExponentRange) {
                return thisValue;
              }
              BigInteger bigexp = this.helper.GetExponent(thisValue);
              FastInteger fastExp = bigexp.canFitInInt() ? new FastInteger(bigexp.intValue()) : FastInteger.FromBig(bigexp);
              FastInteger fastAdjustedExp = FastInteger.Copy(fastExp).Add(fastPrecision).Decrement();
              FastInteger fastNormalMin = FastInteger.Copy(fastEMin).Add(fastPrecision).Decrement();
              if (fastAdjustedExp.CompareTo(fastEMax) <= 0 && fastAdjustedExp.CompareTo(fastNormalMin) >= 0) {
                return thisValue;
              }
            } else {
              if (ctx.HasFlags && (lastDiscarded | olderDiscarded) != 0) {
                ctx.Flags |= PrecisionContext.FlagInexact | PrecisionContext.FlagRounded;
              }
              bool stillWithinPrecision = false;
              mantabs += BigInteger.One;
              if (digitCount.CompareTo(fastPrecision) < 0) {
                stillWithinPrecision = true;
              } else {
                BigInteger radixPower = this.helper.MultiplyByRadixPower(BigInteger.One, fastPrecision);
                stillWithinPrecision = mantabs.CompareTo(radixPower) < 0;
              }
              if (stillWithinPrecision) {
                if (!ctx.HasExponentRange) {
                  return this.helper.CreateNewWithFlags(mantabs, this.helper.GetExponent(thisValue), thisFlags);
                }
                BigInteger bigexp = this.helper.GetExponent(thisValue);
                FastInteger fastExp = bigexp.canFitInInt() ? new FastInteger(bigexp.intValue()) : FastInteger.FromBig(bigexp);
                FastInteger fastAdjustedExp = FastInteger.Copy(fastExp).Add(fastPrecision).Decrement();
                FastInteger fastNormalMin = FastInteger.Copy(fastEMin).Add(fastPrecision).Decrement();
                if (fastAdjustedExp.CompareTo(fastEMax) <= 0 && fastAdjustedExp.CompareTo(fastNormalMin) >= 0) {
                  return this.helper.CreateNewWithFlags(mantabs, bigexp, thisFlags);
                }
              }
            }
          }
        }
      }
      if (adjustNegativeZero && (thisFlags & BigNumberFlags.FlagNegative) != 0 && this.helper.GetMantissa(thisValue).IsZero && (rounding != Rounding.Floor)) {
        // Change negative zero to positive zero
        // except if the rounding mode is Floor
        thisValue = this.EnsureSign(thisValue, false);
        thisFlags = 0;
      }
<<<<<<< HEAD
      return result;
    }


    private T RoundToBinaryPrecisionInternal(
      T thisValue,
      long precision,
      Rounding rounding,
      FastInteger fastEMin,
      FastInteger fastEMax,
      int lastDiscarded,
      int olderDiscarded,
      int[] signals
     ) {
      if ((precision) < 0) throw new ArgumentException("precision" + " not greater or equal to " + "0" + " (" + Convert.ToString((long)(long)(precision),System.Globalization.CultureInfo.InvariantCulture) + ")");
      if(helper.GetRadix()==2 || precision==0){
        return RoundToPrecisionInternal(thisValue,precision,rounding,
                                        fastEMin,fastEMax,lastDiscarded,
                                        olderDiscarded,signals);
      }
      bool neg = helper.GetMantissa(thisValue).Sign < 0;
      BigInteger bigmantissa = helper.GetMantissa(thisValue);
      if (neg) bigmantissa = -bigmantissa;
=======
      bool neg = (thisFlags & BigNumberFlags.FlagNegative) != 0;
      BigInteger bigmantissa = BigInteger.Abs(this.helper.GetMantissa(thisValue));
>>>>>>> 45ddf997
      // save mantissa in case result is subnormal
      // and must be rounded again
      BigInteger oldmantissa = bigmantissa;
      bool mantissaWasZero = oldmantissa.IsZero && (lastDiscarded | olderDiscarded) == 0;
      BigInteger maxMantissa = BigInteger.One;
<<<<<<< HEAD
      long prec=precision;
      while(prec>0){
        int shift=(int)Math.Min(1000000,prec);
        maxMantissa<<=shift;
        prec-=shift;
      }
      maxMantissa-=BigInteger.One;
      FastInteger exp = new FastInteger(helper.GetExponent(thisValue));
=======
      FastInteger exp = FastInteger.FromBig(this.helper.GetExponent(thisValue));
>>>>>>> 45ddf997
      int flags = 0;
      if (accum == null) {
        accum = this.helper.CreateShiftAccumulatorWithDigits(bigmantissa, lastDiscarded, olderDiscarded);
      }
      if (binaryPrec) {
        FastInteger prec = FastInteger.Copy(fastPrecision);
        while (prec.Sign > 0) {
          int bitShift = (prec.CompareToInt(1000000) >= 0) ? 1000000 : prec.AsInt32();
          maxMantissa <<= bitShift;
          prec.SubtractInt(bitShift);
        }
        maxMantissa -= BigInteger.One;
        IShiftAccumulator accumMaxMant = this.helper.CreateShiftAccumulator(maxMantissa);
        // Get the digit length of the maximum possible mantissa
        // for the given binary precision, and use that for
        // fastPrecision
        fastPrecision = accumMaxMant.GetDigitLength();
      }
      if (shift != null && shift.Sign != 0) {
        accum.ShiftRight(shift);
      }
      if (!unlimitedPrec) {
        accum.ShiftToDigits(fastPrecision);
      } else {
        fastPrecision = accum.GetDigitLength();
      }
      if (binaryPrec) {
        while (accum.ShiftedInt.CompareTo(maxMantissa) > 0) {
          accum.ShiftRightInt(1);
        }
      }
      FastInteger discardedBits = FastInteger.Copy(accum.DiscardedDigitCount);
      exp.Add(discardedBits);
      FastInteger adjExponent = FastInteger.Copy(exp).Add(accum.GetDigitLength()).Decrement();
      // Console.WriteLine("" + bigmantissa + "->" + accum.ShiftedInt + " digits=" + accum.DiscardedDigitCount + " exp=" + exp + " [curexp=" + (helper.GetExponent(thisValue)) + "] adj=" + adjExponent + ",max=" + (fastEMax));
      FastInteger newAdjExponent = adjExponent;
      FastInteger clamp = null;
<<<<<<< HEAD
      if(fastEMax!=null && adjExponent.CompareTo(fastEMax)==0){
        // May or may not be an overflow depending on the mantissa
        FastInteger expdiff=new FastInteger(digitCount).Subtract(accum.DigitLength);
        BigInteger currMantissa=accum.ShiftedInt;
        currMantissa=helper.MultiplyByRadixPower(currMantissa,expdiff);
        if((currMantissa).CompareTo(maxMantissa)>0){
          // Mantissa too high, treat as overflow
          adjExponent.Add(1);
        }
      }
      if (fastEMax != null && adjExponent.CompareTo(fastEMax) > 0) {
        if (oldmantissa.IsZero) {
          flags |= PrecisionContext.FlagClamped;
          if (signals != null) signals[0] = flags;
          return helper.CreateNew(oldmantissa, fastEMax.AsBigInteger());
        }
        // Overflow
        flags |= PrecisionContext.FlagOverflow | PrecisionContext.FlagInexact | PrecisionContext.FlagRounded;
        if (rounding == Rounding.Unnecessary)
          throw new ArithmeticException("Rounding was required");
        if ((rounding == Rounding.Down ||
             rounding == Rounding.ZeroFiveUp ||
             (rounding == Rounding.Ceiling && neg) ||
             (rounding == Rounding.Floor && !neg))) {
          // Set to the highest possible value for
          // the given precision
          BigInteger overflowMant = maxMantissa;
          if (neg) overflowMant = -overflowMant;
          if (signals != null) signals[0] = flags;
          clamp = new FastInteger(fastEMax).Add(1).Subtract(digitCount);
          return helper.CreateNew(overflowMant, clamp.AsBigInteger());
        }
        if (signals != null) signals[0] = flags;
        return default(T);
      } else if (fastEMin != null && adjExponent.CompareTo(fastEMin) < 0) {
        // Subnormal
        FastInteger fastETiny = new FastInteger(fastEMin)
          .Subtract(digitCount)
          .Add(1);
        if (!oldmantissa.IsZero)
          flags |= PrecisionContext.FlagSubnormal;
        if (exp.CompareTo(fastETiny) < 0) {
          FastInteger expdiff = new FastInteger(fastETiny).Subtract(exp);
          expdiff.Add(discardedBits);
          accum = helper.CreateShiftAccumulator(oldmantissa, lastDiscarded, olderDiscarded);
          accum.ShiftRight(expdiff);
          BigInteger newmantissa = accum.ShiftedInt;
          if ((accum.DiscardedDigitCount).Sign != 0 ||
              (accum.LastDiscardedDigit | accum.OlderDiscardedDigits) != 0) {
            if (!oldmantissa.IsZero)
              flags |= PrecisionContext.FlagRounded;
            if ((accum.LastDiscardedDigit | accum.OlderDiscardedDigits) != 0) {
              flags |= PrecisionContext.FlagInexact;
              if (rounding == Rounding.Unnecessary)
                throw new ArithmeticException("Rounding was required");
            }
            if (Round(accum, rounding, neg, newmantissa)) {
              newmantissa += BigInteger.One;
            }
          }
          if (newmantissa.IsZero)
            flags |= PrecisionContext.FlagClamped;
          if ((flags & (PrecisionContext.FlagSubnormal | PrecisionContext.FlagInexact)) == (PrecisionContext.FlagSubnormal | PrecisionContext.FlagInexact))
            flags |= PrecisionContext.FlagUnderflow | PrecisionContext.FlagRounded;
          if (signals != null) signals[0] = flags;
          if (neg) newmantissa = -newmantissa;
          return helper.CreateNew(newmantissa, fastETiny.AsBigInteger());
        }
      }
      bool mantChanged=false;
      if ((accum.DiscardedDigitCount).Sign != 0 ||
          (accum.LastDiscardedDigit | accum.OlderDiscardedDigits) != 0) {
        if (!bigmantissa.IsZero)
          flags |= PrecisionContext.FlagRounded;
        bigmantissa = accum.ShiftedInt;
        if ((accum.LastDiscardedDigit | accum.OlderDiscardedDigits) != 0) {
          flags |= PrecisionContext.FlagInexact;
          if (rounding == Rounding.Unnecessary)
            throw new ArithmeticException("Rounding was required");
        }
        if (Round(accum, rounding, neg, bigmantissa)) {
          bigmantissa += BigInteger.One;
          mantChanged = true;
          if (bigmantissa.IsEven) {
            accum = helper.CreateShiftAccumulator(bigmantissa);
            accum.ShiftToDigits(digitCount);
            while((accum.ShiftedInt).CompareTo(maxMantissa)>0){
              accum.ShiftRight(1);
            }
            if ((accum.DiscardedDigitCount).Sign != 0) {
              exp.Add(accum.DiscardedDigitCount);
              discardedBits.Add(accum.DiscardedDigitCount);
              bigmantissa = accum.ShiftedInt;
=======
      BigInteger earlyRounded = BigInteger.Zero;
      if (binaryPrec && fastEMax != null && adjExponent.CompareTo(fastEMax) == 0) {
        // May or may not be an overflow depending on the mantissa
        FastInteger expdiff = FastInteger.Copy(fastPrecision).Subtract(accum.GetDigitLength());
        BigInteger currMantissa = accum.ShiftedInt;
        currMantissa = this.helper.MultiplyByRadixPower(currMantissa, expdiff);
        if (currMantissa.CompareTo(maxMantissa) > 0) {
          // Mantissa too high, treat as overflow
          adjExponent.Increment();
        }
      }
      // Console.WriteLine("" + (this.helper.GetMantissa(
      // thisValue)) + "," + (this.helper.GetExponent(thisValue)) + " adj=" + adjExponent + " emin=" + (fastEMin));
      if (ctx.HasFlags && fastEMin != null && !unlimitedPrec && adjExponent.CompareTo(fastEMin) < 0) {
        earlyRounded = accum.ShiftedInt;
        if (this.RoundGivenBigInt(accum, rounding, neg, earlyRounded)) {
          earlyRounded += BigInteger.One;
          if (earlyRounded.IsEven || (this.thisRadix & 1) != 0) {
            IShiftAccumulator accum2 = this.helper.CreateShiftAccumulator(earlyRounded);
            FastInteger newDigitLength = accum2.GetDigitLength();
            // Ensure newDigitLength doesn't exceed precision
            if (binaryPrec || newDigitLength.CompareTo(fastPrecision) > 0) {
              newDigitLength = FastInteger.Copy(fastPrecision);
>>>>>>> 45ddf997
            }
            newAdjExponent = FastInteger.Copy(exp).Add(newDigitLength).Decrement();
          }
        }
      }
<<<<<<< HEAD
      if (mantChanged && fastEMax != null) {
        // If mantissa changed, check for overflow again
        adjExponent = new FastInteger(exp);
        adjExponent.Add(accum.DigitLength).Subtract(1);
        if(fastEMax!=null && adjExponent.CompareTo(fastEMax)==0 && mantChanged){
          // May or may not be an overflow depending on the mantissa
          FastInteger expdiff=new FastInteger(digitCount).Subtract(accum.DigitLength);
          BigInteger currMantissa=accum.ShiftedInt;
          currMantissa=helper.MultiplyByRadixPower(currMantissa,expdiff);
          if((currMantissa).CompareTo(maxMantissa)>0){
            // Mantissa too high, treat as overflow
            adjExponent.Add(1);
          }
        }
        if (adjExponent.CompareTo(fastEMax) > 0) {
=======
      if (fastEMax != null && adjExponent.CompareTo(fastEMax) > 0) {
        if (mantissaWasZero) {
          if (ctx.HasFlags) {
            ctx.Flags |= flags | PrecisionContext.FlagClamped;
          }
          if (ctx.ClampNormalExponents) {
            // Clamp exponents to eMax + 1 - precision
            // if directed
            if (binaryPrec && this.thisRadix != 2) {
              fastPrecision = this.helper.CreateShiftAccumulator(maxMantissa).GetDigitLength();
            }
            FastInteger clampExp = FastInteger.Copy(fastEMax).Increment().Subtract(fastPrecision);
            if (fastEMax.CompareTo(clampExp) > 0) {
              if (ctx.HasFlags) {
                ctx.Flags |= PrecisionContext.FlagClamped;
              }
              fastEMax = clampExp;
            }
          }
          return this.helper.CreateNewWithFlags(oldmantissa, fastEMax.AsBigInteger(), thisFlags);
        } else {
          // Overflow
>>>>>>> 45ddf997
          flags |= PrecisionContext.FlagOverflow | PrecisionContext.FlagInexact | PrecisionContext.FlagRounded;
          if (rounding == Rounding.Unnecessary) {
            return this.SignalInvalidWithMessage(ctx, "Rounding was required");
          }
          if (!unlimitedPrec && (rounding == Rounding.Down || rounding == Rounding.ZeroFiveUp || (rounding == Rounding.Ceiling && neg) || (rounding == Rounding.Floor && !neg))) {
            // Set to the highest possible value for
            // the given precision
<<<<<<< HEAD
            BigInteger overflowMant = maxMantissa;
            if (neg) overflowMant = -overflowMant;
            if (signals != null) signals[0] = flags;
            clamp = new FastInteger(fastEMax).Add(1).Subtract(digitCount);
            return helper.CreateNew(overflowMant, clamp.AsBigInteger());
=======
            BigInteger overflowMant = BigInteger.Zero;
            if (binaryPrec) {
              overflowMant = maxMantissa;
            } else {
              overflowMant = this.helper.MultiplyByRadixPower(BigInteger.One, fastPrecision);
              overflowMant -= BigInteger.One;
            }
            if (ctx.HasFlags) {
              ctx.Flags |= flags;
            }
            clamp = FastInteger.Copy(fastEMax).Increment().Subtract(fastPrecision);
            return this.helper.CreateNewWithFlags(overflowMant, clamp.AsBigInteger(), neg ? BigNumberFlags.FlagNegative : 0);
>>>>>>> 45ddf997
          }
          if (ctx.HasFlags) {
            ctx.Flags |= flags;
          }
          return this.SignalOverflow(neg);
        }
      } else if (fastEMin != null && adjExponent.CompareTo(fastEMin) < 0) {
        // Subnormal
        FastInteger fastETiny = FastInteger.Copy(fastEMin).Subtract(fastPrecision).Increment();
        if (ctx.HasFlags) {
          if (!earlyRounded.IsZero) {
            if (newAdjExponent.CompareTo(fastEMin) < 0) {
              flags |= PrecisionContext.FlagSubnormal;
            }
          }
        }
        // Console.WriteLine("exp=" + exp + " eTiny=" + (fastETiny));
        FastInteger subExp = FastInteger.Copy(exp);
        // Console.WriteLine("exp=" + subExp + " eTiny=" + (fastETiny));
        if (subExp.CompareTo(fastETiny) < 0) {
          // Console.WriteLine("Less than ETiny");
          FastInteger expdiff = FastInteger.Copy(fastETiny).Subtract(exp);
          expdiff.Add(discardedBits);
          accum = this.helper.CreateShiftAccumulatorWithDigits(oldmantissa, lastDiscarded, olderDiscarded);
          accum.ShiftRight(expdiff);
          FastInteger newmantissa = accum.ShiftedIntFast;
          if ((accum.LastDiscardedDigit | accum.OlderDiscardedDigits) != 0) {
            if (rounding == Rounding.Unnecessary) {
              return this.SignalInvalidWithMessage(ctx, "Rounding was required");
            }
          }
          if (accum.DiscardedDigitCount.Sign != 0 || (accum.LastDiscardedDigit | accum.OlderDiscardedDigits) != 0) {
            if (ctx.HasFlags) {
              if (!mantissaWasZero) {
                flags |= PrecisionContext.FlagRounded;
              }
              if ((accum.LastDiscardedDigit | accum.OlderDiscardedDigits) != 0) {
                flags |= PrecisionContext.FlagInexact | PrecisionContext.FlagRounded;
              }
            }
            if (this.Round(accum, rounding, neg, newmantissa)) {
              newmantissa.Increment();
            }
          }
          if (ctx.HasFlags) {
            if (newmantissa.IsValueZero) {
              flags |= PrecisionContext.FlagClamped;
            }
            if ((flags & (PrecisionContext.FlagSubnormal | PrecisionContext.FlagInexact)) == (PrecisionContext.FlagSubnormal | PrecisionContext.FlagInexact)) {
              flags |= PrecisionContext.FlagUnderflow | PrecisionContext.FlagRounded;
            }
            ctx.Flags |= flags;
          }
          bigmantissa = newmantissa.AsBigInteger();
          if (ctx.ClampNormalExponents) {
            // Clamp exponents to eMax + 1 - precision
            // if directed
            if (binaryPrec && this.thisRadix != 2) {
              fastPrecision = this.helper.CreateShiftAccumulator(maxMantissa).GetDigitLength();
            }
            FastInteger clampExp = FastInteger.Copy(fastEMax).Increment().Subtract(fastPrecision);
            if (fastETiny.CompareTo(clampExp) > 0) {
              if (!bigmantissa.IsZero) {
                expdiff = FastInteger.Copy(fastETiny).Subtract(clampExp);
                bigmantissa = this.helper.MultiplyByRadixPower(bigmantissa, expdiff);
              }
              if (ctx.HasFlags) {
                ctx.Flags |= PrecisionContext.FlagClamped;
              }
              fastETiny = clampExp;
            }
          }
          return this.helper.CreateNewWithFlags(newmantissa.AsBigInteger(), fastETiny.AsBigInteger(), neg ? BigNumberFlags.FlagNegative : 0);
        }
      }
      bool recheckOverflow = false;
      if (accum.DiscardedDigitCount.Sign != 0 || (accum.LastDiscardedDigit | accum.OlderDiscardedDigits) != 0) {
        if (!bigmantissa.IsZero) {
          flags |= PrecisionContext.FlagRounded;
        }
        bigmantissa = accum.ShiftedInt;
        if ((accum.LastDiscardedDigit | accum.OlderDiscardedDigits) != 0) {
          flags |= PrecisionContext.FlagInexact | PrecisionContext.FlagRounded;
          if (rounding == Rounding.Unnecessary) {
            return this.SignalInvalidWithMessage(ctx, "Rounding was required");
          }
        }
        if (this.RoundGivenBigInt(accum, rounding, neg, bigmantissa)) {
          FastInteger oldDigitLength = accum.GetDigitLength();
          bigmantissa += BigInteger.One;
          if (binaryPrec) {
            recheckOverflow = true;
          }
          // Check if mantissa's precision is now greater
          // than the one set by the context
          if (!unlimitedPrec && (bigmantissa.IsEven || (this.thisRadix & 1) != 0) && (binaryPrec || oldDigitLength.CompareTo(fastPrecision) >= 0)) {
            accum = this.helper.CreateShiftAccumulator(bigmantissa);
            FastInteger newDigitLength = accum.GetDigitLength();
            if (binaryPrec || newDigitLength.CompareTo(fastPrecision) > 0) {
              FastInteger neededShift = FastInteger.Copy(newDigitLength).Subtract(fastPrecision);
              accum.ShiftRight(neededShift);
              if (binaryPrec) {
                while (accum.ShiftedInt.CompareTo(maxMantissa) > 0) {
                  accum.ShiftRightInt(1);
                }
              }
              if (accum.DiscardedDigitCount.Sign != 0) {
                exp.Add(accum.DiscardedDigitCount);
                discardedBits.Add(accum.DiscardedDigitCount);
                bigmantissa = accum.ShiftedInt;
                if (!binaryPrec) {
                  recheckOverflow = true;
                }
              }
            }
          }
        }
      }
      if (recheckOverflow && fastEMax != null) {
        // Check for overflow again
        adjExponent = FastInteger.Copy(exp);
        adjExponent.Add(accum.GetDigitLength()).Decrement();
        if (binaryPrec && fastEMax != null && adjExponent.CompareTo(fastEMax) == 0) {
          // May or may not be an overflow depending on the mantissa
          // (uses accumulator from previous steps, including the check
          // if the mantissa now exceeded the precision)
          FastInteger expdiff = FastInteger.Copy(fastPrecision).Subtract(accum.GetDigitLength());
          BigInteger currMantissa = accum.ShiftedInt;
          currMantissa = this.helper.MultiplyByRadixPower(currMantissa, expdiff);
          if (currMantissa.CompareTo(maxMantissa) > 0) {
            // Mantissa too high, treat as overflow
            adjExponent.Increment();
          }
        }
        if (adjExponent.CompareTo(fastEMax) > 0) {
          flags |= PrecisionContext.FlagOverflow | PrecisionContext.FlagInexact | PrecisionContext.FlagRounded;
          if (!unlimitedPrec && (rounding == Rounding.Down || rounding == Rounding.ZeroFiveUp || (rounding == Rounding.Ceiling && neg) || (rounding == Rounding.Floor && !neg))) {
            // Set to the highest possible value for
            // the given precision
            BigInteger overflowMant = BigInteger.Zero;
            if (binaryPrec) {
              overflowMant = maxMantissa;
            } else {
              overflowMant = this.helper.MultiplyByRadixPower(BigInteger.One, fastPrecision);
              overflowMant -= BigInteger.One;
            }
            if (ctx.HasFlags) {
              ctx.Flags |= flags;
            }
            clamp = FastInteger.Copy(fastEMax).Increment().Subtract(fastPrecision);
            return this.helper.CreateNewWithFlags(overflowMant, clamp.AsBigInteger(), neg ? BigNumberFlags.FlagNegative : 0);
          }
          if (ctx.HasFlags) {
            ctx.Flags |= flags;
          }
          return this.SignalOverflow(neg);
        }
      }
      if (ctx.HasFlags) {
        ctx.Flags |= flags;
      }
      if (ctx.ClampNormalExponents) {
        // Clamp exponents to eMax + 1 - precision
        // if directed
        if (binaryPrec && this.thisRadix != 2) {
          fastPrecision = this.helper.CreateShiftAccumulator(maxMantissa).GetDigitLength();
        }
        FastInteger clampExp = FastInteger.Copy(fastEMax).Increment().Subtract(fastPrecision);
        if (exp.CompareTo(clampExp) > 0) {
          if (!bigmantissa.IsZero) {
            FastInteger expdiff = FastInteger.Copy(exp).Subtract(clampExp);
            bigmantissa = this.helper.MultiplyByRadixPower(bigmantissa, expdiff);
          }
          if (ctx.HasFlags) {
            ctx.Flags |= PrecisionContext.FlagClamped;
          }
          exp = clampExp;
        }
      }
      return this.helper.CreateNewWithFlags(bigmantissa, exp.AsBigInteger(), neg ? BigNumberFlags.FlagNegative : 0);
    }

    // mant1 and mant2 are assumed to be nonnegative
    private T AddCore(BigInteger mant1, BigInteger mant2, BigInteger exponent, int flags1, int flags2, PrecisionContext ctx) {
      #if DEBUG
      if (mant1.Sign < 0) {
        throw new InvalidOperationException();
      }
      if (mant2.Sign < 0) {
        throw new InvalidOperationException();
      }
      #endif
      bool neg1 = (flags1 & BigNumberFlags.FlagNegative) != 0;
      bool neg2 = (flags2 & BigNumberFlags.FlagNegative) != 0;
      bool negResult = false;
      // Console.WriteLine("neg1=" + neg1 + " neg2=" + (neg2));
      if (neg1 != neg2) {
        // Signs are different, treat as a subtraction
        mant1 -= (BigInteger)mant2;
        int mant1Sign = mant1.Sign;
        negResult = neg1 ^ (mant1Sign == 0 ? neg2 : (mant1Sign < 0));
      } else {
        // Signs are same, treat as an addition
        mant1 += (BigInteger)mant2;
        negResult = neg1;
      }
      if (mant1.IsZero && negResult) {
        // Result is negative zero
        if (!((neg1 && neg2) || ((neg1 ^ neg2) && ctx != null && ctx.Rounding == Rounding.Floor))) {
          negResult = false;
        }
      }
      // Console.WriteLine("mant1=" + mant1 + " exp=" + exponent + " neg=" + (negResult));
      return this.helper.CreateNewWithFlags(mant1, exponent, negResult ? BigNumberFlags.FlagNegative : 0);
    }

    /// <summary>Not documented yet.</summary>
    /// <param name='thisValue'>A T object. (2).</param>
    /// <param name='other'>A T object. (3).</param>
    /// <param name='ctx'>A PrecisionContext object.</param>
    /// <returns>A T object.</returns>
public T Add(T thisValue, T other, PrecisionContext ctx) {
      return this.AddEx(thisValue, other, ctx, false);
    }

    /// <summary>Not documented yet.</summary>
    /// <returns>A T object.</returns>
    /// <param name='thisValue'>A T object. (2).</param>
    /// <param name='other'>A T object. (3).</param>
    /// <param name='ctx'>A PrecisionContext object.</param>
    /// <param name='roundToOperandPrecision'>A Boolean object.</param>
    public T AddEx(T thisValue, T other, PrecisionContext ctx, bool roundToOperandPrecision) {
      int thisFlags = this.helper.GetFlags(thisValue);
      int otherFlags = this.helper.GetFlags(other);
      if (((thisFlags | otherFlags) & BigNumberFlags.FlagSpecial) != 0) {
        T result = this.HandleNotANumber(thisValue, other, ctx);
        if ((object)result != (object)default(T)) {
          return result;
        }
        if ((thisFlags & BigNumberFlags.FlagInfinity) != 0) {
          if ((otherFlags & BigNumberFlags.FlagInfinity) != 0) {
            if ((thisFlags & BigNumberFlags.FlagNegative) != (otherFlags & BigNumberFlags.FlagNegative)) {
              return this.SignalInvalid(ctx);
            }
          }
          return thisValue;
        }
        if ((otherFlags & BigNumberFlags.FlagInfinity) != 0) {
          return other;
        }
      }
      int expcmp = this.helper.GetExponent(thisValue).CompareTo((BigInteger)this.helper.GetExponent(other));
      T retval = default(T);
      BigInteger op1MantAbs = BigInteger.Abs(this.helper.GetMantissa(thisValue));
      BigInteger op2MantAbs = BigInteger.Abs(this.helper.GetMantissa(other));
      if (expcmp == 0) {
        retval = this.AddCore(op1MantAbs, op2MantAbs, this.helper.GetExponent(thisValue), thisFlags, otherFlags, ctx);
        if (ctx != null) {
          retval = this.RoundToPrecision(retval, ctx);
        }
      } else {
        // choose the minimum exponent
        T op1 = thisValue;
        T op2 = other;
        BigInteger op1Exponent = this.helper.GetExponent(op1);
        BigInteger op2Exponent = this.helper.GetExponent(op2);
        BigInteger resultExponent = expcmp < 0 ? op1Exponent : op2Exponent;
        FastInteger fastOp1Exp = FastInteger.FromBig(op1Exponent);
        FastInteger fastOp2Exp = FastInteger.FromBig(op2Exponent);
        FastInteger expdiff = FastInteger.Copy(fastOp1Exp).Subtract(fastOp2Exp).Abs();
        if (ctx != null && ctx.Precision.Sign > 0) {
          // Check if exponent difference is too big for
          // radix-power calculation to work quickly
          FastInteger fastPrecision = FastInteger.FromBig(ctx.Precision);
          // If exponent difference is greater than the precision
          if (FastInteger.Copy(expdiff).CompareTo(fastPrecision) > 0) {
            int expcmp2 = fastOp1Exp.CompareTo(fastOp2Exp);
            if (expcmp2 < 0) {
              if (!op2MantAbs.IsZero) {
                // first operand's exponent is less
                // and second operand isn't zero
                // second mantissa will be shifted by the exponent
                // difference
                // _________________________111111111111|_
                // ___222222222222222|____________________
                FastInteger digitLength1 = this.helper.CreateShiftAccumulator(op1MantAbs).GetDigitLength();
                if (FastInteger.Copy(fastOp1Exp).Add(digitLength1).AddInt(2).CompareTo(fastOp2Exp) < 0) {
                  // first operand's mantissa can't reach the
                  // second operand's mantissa, so the exponent can be
                  // raised without affecting the result
                  FastInteger tmp = FastInteger.Copy(fastOp2Exp).SubtractInt(4).Subtract(digitLength1).SubtractBig(ctx.Precision);
                  FastInteger newDiff = FastInteger.Copy(tmp).Subtract(fastOp2Exp).Abs();
                  if (newDiff.CompareTo(expdiff) < 0) {
                    // Can be treated as almost zero
                    bool sameSign = this.helper.GetSign(thisValue) == this.helper.GetSign(other);
                    bool oneOpIsZero = op1MantAbs.IsZero;
                    FastInteger digitLength2 = this.helper.CreateShiftAccumulator(op2MantAbs).GetDigitLength();
                    if (digitLength2.CompareTo(fastPrecision) < 0) {
                      // Second operand's precision too short
                      FastInteger precisionDiff = FastInteger.Copy(fastPrecision).Subtract(digitLength2);
                      if (!oneOpIsZero && !sameSign) {
                        precisionDiff.AddInt(2);
                      }
                      op2MantAbs = this.helper.MultiplyByRadixPower(op2MantAbs, precisionDiff);
                      BigInteger bigintTemp = precisionDiff.AsBigInteger();
                      op2Exponent -= (BigInteger)bigintTemp;
                      if (!oneOpIsZero && !sameSign) {
                        op2MantAbs -= BigInteger.One;
                      }
                      other = this.helper.CreateNewWithFlags(op2MantAbs, op2Exponent, this.helper.GetFlags(other));
                      FastInteger shift = FastInteger.Copy(digitLength2).Subtract(fastPrecision);
                      if (oneOpIsZero && ctx != null && ctx.HasFlags) {
                        ctx.Flags |= PrecisionContext.FlagRounded;
                      }
                      // Console.WriteLine("Second op's prec too short: op2MantAbs=" + op2MantAbs + " precdiff=" + (precisionDiff));
                      return this.RoundToPrecisionWithShift(other, ctx, (oneOpIsZero || sameSign) ? 0 : 1, (oneOpIsZero && !sameSign) ? 0 : 1, shift, false);
                    } else {
                      if (!oneOpIsZero && !sameSign) {
                        op2MantAbs = this.helper.MultiplyByRadixPower(op2MantAbs, new FastInteger(2));
                        op2Exponent -= (BigInteger)2;
                        op2MantAbs -= BigInteger.One;
                        other = this.helper.CreateNewWithFlags(op2MantAbs, op2Exponent, this.helper.GetFlags(other));
                        FastInteger shift = FastInteger.Copy(digitLength2).Subtract(fastPrecision);
                        // Console.WriteLine("line3325");
                        return this.RoundToPrecisionWithShift(other, ctx, 0, 0, shift, false);
                      } else {
                        FastInteger shift2 = FastInteger.Copy(digitLength2).Subtract(fastPrecision);
                        if (!sameSign && ctx != null && ctx.HasFlags) {
                          ctx.Flags |= PrecisionContext.FlagRounded;
                        }
                        // Console.WriteLine("line3332");
                        return this.RoundToPrecisionWithShift(other, ctx, 0, sameSign ? 1 : 0, shift2, false);
                      }
                    }
                  }
                }
              }
            } else if (expcmp2 > 0) {
              if (!op1MantAbs.IsZero) {
                // first operand's exponent is greater
                // and first operand isn't zero
                // first mantissa will be shifted by the exponent
                // difference
                // __111111111111|
                // ____________________222222222222222|
                FastInteger digitLength2 = this.helper.CreateShiftAccumulator(op2MantAbs).GetDigitLength();
                if (FastInteger.Copy(fastOp2Exp).Add(digitLength2).AddInt(2).CompareTo(fastOp1Exp) < 0) {
                  // second operand's mantissa can't reach the
                  // first operand's mantissa, so the exponent can be
                  // raised without affecting the result
                  FastInteger tmp = FastInteger.Copy(fastOp1Exp).SubtractInt(4).Subtract(digitLength2).SubtractBig(ctx.Precision);
                  FastInteger newDiff = FastInteger.Copy(tmp).Subtract(fastOp1Exp).Abs();
                  if (newDiff.CompareTo(expdiff) < 0) {
                    // Can be treated as almost zero
                    bool sameSign = this.helper.GetSign(thisValue) == this.helper.GetSign(other);
                    bool oneOpIsZero = op2MantAbs.IsZero;
                    digitLength2 = this.helper.CreateShiftAccumulator(op1MantAbs).GetDigitLength();
                    if (digitLength2.CompareTo(fastPrecision) < 0) {
                      // Second operand's precision too short
                      FastInteger precisionDiff = FastInteger.Copy(fastPrecision).Subtract(digitLength2);
                      if (!oneOpIsZero && !sameSign) {
                        precisionDiff.AddInt(2);
                      }
                      op1MantAbs = this.helper.MultiplyByRadixPower(op1MantAbs, precisionDiff);
                      BigInteger bigintTemp = precisionDiff.AsBigInteger();
                      op1Exponent -= (BigInteger)bigintTemp;
                      if (!oneOpIsZero && !sameSign) {
                        op1MantAbs -= BigInteger.One;
                      }
                      thisValue = this.helper.CreateNewWithFlags(op1MantAbs, op1Exponent, this.helper.GetFlags(thisValue));
                      FastInteger shift = FastInteger.Copy(digitLength2).Subtract(fastPrecision);
                      if (oneOpIsZero && ctx != null && ctx.HasFlags) {
                        ctx.Flags |= PrecisionContext.FlagRounded;
                      }
                      // Console.WriteLine("line3375");
                      return this.RoundToPrecisionWithShift(thisValue, ctx, (oneOpIsZero || sameSign) ? 0 : 1, (oneOpIsZero && !sameSign) ? 0 : 1, shift, false);
                    } else {
                      if (!oneOpIsZero && !sameSign) {
                        op1MantAbs = this.helper.MultiplyByRadixPower(op1MantAbs, new FastInteger(2));
                        op1Exponent -= (BigInteger)2;
                        op1MantAbs -= BigInteger.One;
                        thisValue = this.helper.CreateNewWithFlags(op1MantAbs, op1Exponent, this.helper.GetFlags(thisValue));
                        FastInteger shift = FastInteger.Copy(digitLength2).Subtract(fastPrecision);
                        // Console.WriteLine("line3386");
                        return this.RoundToPrecisionWithShift(thisValue, ctx, 0, 0, shift, false);
                      } else {
                        FastInteger shift2 = FastInteger.Copy(digitLength2).Subtract(fastPrecision);
                        if (!sameSign && ctx != null && ctx.HasFlags) {
                          ctx.Flags |= PrecisionContext.FlagRounded;
                        }
                        // Console.WriteLine("line3393");
                        return this.RoundToPrecisionWithShift(thisValue, ctx, 0, sameSign ? 1 : 0, shift2, false);
                      }
                    }
                  }
                }
              }
            }
            expcmp = op1Exponent.CompareTo((BigInteger)op2Exponent);
            resultExponent = expcmp < 0 ? op1Exponent : op2Exponent;
          }
        }
        if (expcmp > 0) {
          // Console.WriteLine("" + op1MantAbs + " " + (op2MantAbs));
          op1MantAbs = this.RescaleByExponentDiff(op1MantAbs, op1Exponent, op2Exponent);
          retval = this.AddCore(op1MantAbs, op2MantAbs, resultExponent, thisFlags, otherFlags, ctx);
          // Console.WriteLine("" + op1MantAbs + " " + op2MantAbs + " -> " + (op2Exponent-op1Exponent) + " [op1 exp greater]");
        } else {
          // Console.WriteLine("" + op1MantAbs + " " + (op2MantAbs));
          op2MantAbs = this.RescaleByExponentDiff(op2MantAbs, op1Exponent, op2Exponent);
          // Console.WriteLine("" + op1MantAbs + " " + op1Exponent + " " + op2MantAbs + "e " + op2Exponent + " -> " + (op2Exponent-op1Exponent) + " [op2 exp greater]");
          retval = this.AddCore(op1MantAbs, op2MantAbs, resultExponent, thisFlags, otherFlags, ctx);
          // Console.WriteLine("" + op1MantAbs + " " + op2MantAbs + " -> " + (op2Exponent-op1Exponent) + " [op2 exp greater]");
        }
        if (roundToOperandPrecision && ctx != null && ctx.HasMaxPrecision) {
          FastInteger digitLength1 = this.helper.CreateShiftAccumulator(BigInteger.Abs(op1MantAbs)).GetDigitLength();
          FastInteger digitLength2 = this.helper.CreateShiftAccumulator(BigInteger.Abs(op2MantAbs)).GetDigitLength();
          FastInteger maxDigitLength = (digitLength1.CompareTo(digitLength2) > 0) ? digitLength1 : digitLength2;
          maxDigitLength.SubtractBig(ctx.Precision);
          // Console.WriteLine("retval=" + retval + " maxdl=" + maxDigitLength + " prec=" + (ctx.Precision));
          if (maxDigitLength.Sign > 0) {
            retval = this.RoundToPrecisionWithShift(retval, ctx, 0, 0, maxDigitLength, false);
          } else {
            retval = this.RoundToPrecision(retval, ctx);
          }
          // Console.WriteLine("retval now " + (retval));
        } else {
          retval = this.RoundToPrecision(retval, ctx);
        }
      }
      return retval;
    }

    /// <summary>Compares a T object with this instance.</summary>
    /// <param name='thisValue'>A T object. (2).</param>
    /// <param name='otherValue'>A T object. (3).</param>
    /// <param name='treatQuietNansAsSignaling'>A Boolean object.</param>
    /// <param name='ctx'>A PrecisionContext object.</param>
    /// <returns>A T object.</returns>
    public T CompareToWithContext(T thisValue, T otherValue, bool treatQuietNansAsSignaling, PrecisionContext ctx) {
      if (otherValue == null) {
        return this.SignalInvalid(ctx);
      }
      T result = this.CompareToHandleSpecial(thisValue, otherValue, treatQuietNansAsSignaling, ctx);
      if ((object)result != (object)default(T)) {
        return result;
      }
      return this.ValueOf(this.CompareTo(thisValue, otherValue), null);
    }

    /// <summary>Compares a T object with this instance.</summary>
    /// <param name='thisValue'>A T object.</param>
    /// <param name='otherValue'>A T object. (2).</param>
    /// <returns>Zero if the values are equal; a negative number if this instance
    /// is less, or a positive number if this instance is greater.</returns>
    public int CompareTo(T thisValue, T otherValue) {
      if (otherValue == null) {
        return 1;
      }
      int flagsThis = this.helper.GetFlags(thisValue);
      int flagsOther = this.helper.GetFlags(otherValue);
      if ((flagsThis & BigNumberFlags.FlagNaN) != 0) {
        if ((flagsOther & BigNumberFlags.FlagNaN) != 0) {
          return 0;
        }
        return 1;
        // Treat NaN as greater
      }
      if ((flagsOther & BigNumberFlags.FlagNaN) != 0) {
        return -1;
        // Treat as less than NaN
      }
      int s = this.CompareToHandleSpecialReturnInt(thisValue, otherValue);
      if (s <= 1) {
        return s;
      }
      s = this.helper.GetSign(thisValue);
      int ds = this.helper.GetSign(otherValue);
      if (s != ds) {
        return (s < ds) ? -1 : 1;
      }
      if (ds == 0 || s == 0) {
        // Special case: Either operand is zero
        return 0;
      }
      int expcmp = this.helper.GetExponent(thisValue).CompareTo((BigInteger)this.helper.GetExponent(otherValue));
      // At this point, the signs are equal so we can compare
      // their absolute values instead
      int mantcmp = BigInteger.Abs(this.helper.GetMantissa(thisValue)).CompareTo(BigInteger.Abs(this.helper.GetMantissa(otherValue)));
      if (s < 0) {
        mantcmp = -mantcmp;
      }
      if (mantcmp == 0) {
        // Special case: Mantissas are equal
        return s < 0 ? -expcmp : expcmp;
      }
      if (expcmp == 0) {
        return mantcmp;
      }
      BigInteger op1Exponent = this.helper.GetExponent(thisValue);
      BigInteger op2Exponent = this.helper.GetExponent(otherValue);
      FastInteger fastOp1Exp = FastInteger.FromBig(op1Exponent);
      FastInteger fastOp2Exp = FastInteger.FromBig(op2Exponent);
      FastInteger expdiff = FastInteger.Copy(fastOp1Exp).Subtract(fastOp2Exp).Abs();
      // Check if exponent difference is too big for
      // radix-power calculation to work quickly
      if (expdiff.CompareToInt(100) >= 0) {
        BigInteger op1MantAbs = BigInteger.Abs(this.helper.GetMantissa(thisValue));
        BigInteger op2MantAbs = BigInteger.Abs(this.helper.GetMantissa(otherValue));
        FastInteger precision1 = this.helper.CreateShiftAccumulator(op1MantAbs).GetDigitLength();
        FastInteger precision2 = this.helper.CreateShiftAccumulator(op2MantAbs).GetDigitLength();
        FastInteger maxPrecision = null;
        if (precision1.CompareTo(precision2) > 0) {
          maxPrecision = precision1;
        } else {
          maxPrecision = precision2;
        }
        // If exponent difference is greater than the
        // maximum precision of the two operands
        if (FastInteger.Copy(expdiff).CompareTo(maxPrecision) > 0) {
          int expcmp2 = fastOp1Exp.CompareTo(fastOp2Exp);
          if (expcmp2 < 0) {
            if (!op2MantAbs.IsZero) {
              // first operand's exponent is less
              // and second operand isn't zero
              // second mantissa will be shifted by the exponent
              // difference
              // 111111111111|
              // 222222222222222|
              FastInteger digitLength1 = this.helper.CreateShiftAccumulator(op1MantAbs).GetDigitLength();
              if (FastInteger.Copy(fastOp1Exp).Add(digitLength1).AddInt(2).CompareTo(fastOp2Exp) < 0) {
                // first operand's mantissa can't reach the
                // second operand's mantissa, so the exponent can be
                // raised without affecting the result
                FastInteger tmp = FastInteger.Copy(fastOp2Exp).SubtractInt(8).Subtract(digitLength1).Subtract(maxPrecision);
                FastInteger newDiff = FastInteger.Copy(tmp).Subtract(fastOp2Exp).Abs();
                if (newDiff.CompareTo(expdiff) < 0) {
                  // At this point, both operands have the same sign
                  return (s < 0) ? 1 : -1;
                }
              }
            }
          } else if (expcmp2 > 0) {
            if (!op1MantAbs.IsZero) {
              // first operand's exponent is greater
              // and second operand isn't zero
              // first mantissa will be shifted by the exponent
              // difference
              // 111111111111|
              // 222222222222222|
              FastInteger digitLength2 = this.helper.CreateShiftAccumulator(op2MantAbs).GetDigitLength();
              if (FastInteger.Copy(fastOp2Exp).Add(digitLength2).AddInt(2).CompareTo(fastOp1Exp) < 0) {
                // second operand's mantissa can't reach the
                // first operand's mantissa, so the exponent can be
                // raised without affecting the result
                FastInteger tmp = FastInteger.Copy(fastOp1Exp).SubtractInt(8).Subtract(digitLength2).Subtract(maxPrecision);
                FastInteger newDiff = FastInteger.Copy(tmp).Subtract(fastOp1Exp).Abs();
                if (newDiff.CompareTo(expdiff) < 0) {
                  // At this point, both operands have the same sign
                  return (s < 0) ? -1 : 1;
                }
              }
            }
          }
          expcmp = op1Exponent.CompareTo((BigInteger)op2Exponent);
        }
      }
      if (expcmp > 0) {
        BigInteger newmant = this.RescaleByExponentDiff(this.helper.GetMantissa(thisValue), op1Exponent, op2Exponent);
        BigInteger othermant = BigInteger.Abs(this.helper.GetMantissa(otherValue));
        newmant = BigInteger.Abs(newmant);
        mantcmp = newmant.CompareTo(othermant);
        return (s < 0) ? -mantcmp : mantcmp;
      } else {
        BigInteger newmant = this.RescaleByExponentDiff(this.helper.GetMantissa(otherValue), op1Exponent, op2Exponent);
        BigInteger othermant = BigInteger.Abs(this.helper.GetMantissa(thisValue));
        newmant = BigInteger.Abs(newmant);
        mantcmp = othermant.CompareTo(newmant);
        return (s < 0) ? -mantcmp : mantcmp;
      }
    }

    /// <summary>Not documented yet.</summary>
    /// <returns>An IRadixMathHelper(T) object.</returns>
    public IRadixMathHelper<T> GetHelper() {
      return this.helper;
    }

    /// <summary>Not documented yet.</summary>
    /// <param name='thisValue'>A T object. (2).</param>
    /// <param name='ctx'>A PrecisionContext object.</param>
    /// <returns>A T object.</returns>
    public T RoundToPrecisionRaw(T thisValue, PrecisionContext ctx) {
      // Console.WriteLine("RM RoundToPrecisionRaw");
      return this.RoundToPrecision(thisValue, ctx);
    }
  }
}<|MERGE_RESOLUTION|>--- conflicted
+++ resolved
@@ -2328,75 +2328,8 @@
           }
         }
         // mantissaDividend now has the remainder
-<<<<<<< HEAD
-        FastInteger exp = new FastInteger(expdiff).Subtract(adjust);
-        if (integerMode == IntegerModeFixedScale) {
-          FastInteger expshift = new FastInteger(exp).Subtract(fastDesiredExponent);
-          if(remainder!=null){
-            remainder[0]=helper.CreateNew(lastRemainder,
-                                          fastDesiredExponent.AsBigInteger());
-          }
-          if (result.Sign != 0) {
-            if (expshift.Sign > 0) {
-              // Exponent is greater than desired exponent
-              if (ctx != null && ctx.Precision != 0 &&
-                  expshift.CompareTo(new FastInteger(ctx.Precision).Add(8)) > 0) {
-                // Result would require a too-high precision since
-                // exponent shift is much higher
-                throw new ArithmeticException("Result can't fit the precision");
-              }
-              mantissaDividend = helper.MultiplyByRadixPower(result.AsBigInteger(), expshift);
-              if (negA ^ negB) {
-                mantissaDividend = -mantissaDividend;
-              }
-              return helper.CreateNew(mantissaDividend, desiredExponent);
-            } else if (expshift.Sign < 0) {
-              // Exponent is less than desired exponent
-              expshift.Negate();
-              if (expshift.CompareTo(resultPrecision) > 0) {
-                // Exponent minus desired exponent
-                // is greater than the result's precision,
-                // so the result would be reduced to zero
-                if (ctx != null && ctx.Rounding == Rounding.Down && !ctx.HasFlags) {
-                  return helper.CreateNew(BigInteger.Zero, desiredExponent);
-                }
-              }
-              if (ctx != null && ctx.Rounding == Rounding.Down && !ctx.HasFlags) {
-                IShiftAccumulator accum = helper.CreateShiftAccumulator(result.AsBigInteger());
-                accum.ShiftRight(expshift);
-                mantissaDividend = accum.ShiftedInt;
-                if (negA ^ negB) {
-                  mantissaDividend = -mantissaDividend;
-                }
-                return helper.CreateNew(mantissaDividend, desiredExponent);
-              } else {
-                mantissaDividend = RoundToScale(
-                  result.AsBigInteger(),
-                  mantissaDividend,
-                  mantissaDivisor,
-                  expshift,
-                  negA ^ negB,
-                  ctx);
-                return helper.CreateNew(mantissaDividend, desiredExponent);
-              }
-            } else {
-              mantissaDividend = RoundToScale(
-                result.AsBigInteger(),
-                mantissaDividend,
-                mantissaDivisor,
-                expshift,
-                negA ^ negB,
-                ctx);
-              return helper.CreateNew(mantissaDividend, desiredExponent);
-            }
-          } else if (ctx != null && ctx.Rounding == Rounding.Down && !ctx.HasFlags) {
-            return helper.CreateNew(BigInteger.Zero, desiredExponent);
-          }
-        }
-=======
         FastInteger exp = FastInteger.Copy(expdiff).Subtract(adjust);
         Rounding rounding = (ctx == null) ? Rounding.HalfEven : ctx.Rounding;
->>>>>>> 45ddf997
         int lastDiscarded = 0;
         int olderDiscarded = 0;
         if (!mantissaDividend.IsZero) {
@@ -2617,79 +2550,6 @@
       return this.RoundToBinaryPrecisionWithShift(thisValue, context, 0, 0, null, false);
     }
 
-<<<<<<< HEAD
-    /// <summary> </summary>
-    /// <param name='thisValue'>A T object.</param>
-    /// <param name='context'>A PrecisionContext object.</param>
-    /// <returns></returns>
-    /// <remarks/>
-    public T RoundToBinaryPrecision(
-      T thisValue,
-      PrecisionContext context
-     ) {
-      return RoundToBinaryPrecision(thisValue, context, 0, 0);
-    }
-    private T RoundToBinaryPrecision(
-      T thisValue,
-      PrecisionContext context,
-      int lastDiscarded,
-      int olderDiscarded
-     ) {
-      if ((context) == null) return thisValue;
-      if (context.Precision == 0 && !context.HasExponentRange &&
-          (lastDiscarded | olderDiscarded) == 0)
-        return thisValue;
-      if(context.Precision==0 || helper.GetRadix()==2)
-        return RoundToPrecision(thisValue,context,lastDiscarded,olderDiscarded);
-      FastInteger fastEMin = (context.HasExponentRange) ? new FastInteger().Add(context.EMin) : null;
-      FastInteger fastEMax = (context.HasExponentRange) ? new FastInteger().Add(context.EMax) : null;
-      int[] signals = new int[1];
-      T dfrac = RoundToBinaryPrecisionInternal(
-        thisValue,
-        context.Precision,
-        context.Rounding, fastEMin, fastEMax,
-        lastDiscarded,
-        olderDiscarded,
-        signals);
-      // Clamp exponents to eMax + 1 - precision
-      // if directed
-      if (context.ClampNormalExponents && dfrac != null) {
-        BigInteger maxMantissa = BigInteger.One;
-        long prec=context.Precision;
-        while(prec>0){
-          int shift=(int)Math.Min(1000000,prec);
-          maxMantissa<<=shift;
-          prec-=shift;
-        }
-        maxMantissa-=BigInteger.One;
-        // Get the digit length of the maximum possible mantissa
-        // for the given binary precision
-        long digitCount=helper.CreateShiftAccumulator(maxMantissa).DigitLength;
-        FastInteger clamp = new FastInteger(fastEMax).Add(1).Subtract(digitCount);
-        FastInteger fastExp = new FastInteger(helper.GetExponent(dfrac));
-        if (fastExp.CompareTo(clamp) > 0) {
-          BigInteger bigmantissa = helper.GetMantissa(dfrac);
-          int sign = bigmantissa.Sign;
-          if (sign != 0) {
-            if (sign < 0) bigmantissa = -bigmantissa;
-            FastInteger expdiff = new FastInteger(fastExp).Subtract(clamp);
-            bigmantissa = helper.MultiplyByRadixPower(bigmantissa, expdiff);
-            if (sign < 0) bigmantissa = -bigmantissa;
-          }
-          if (signals != null)
-            signals[0] |= PrecisionContext.FlagClamped;
-          dfrac = helper.CreateNew(bigmantissa, clamp.AsBigInteger());
-        }
-      }
-      if (context.HasFlags) {
-        context.Flags |= signals[0];
-      }
-      return dfrac;
-    }
-    
-    /// <summary> </summary>
-    /// <param name='thisValue'>A T object.</param>
-=======
     private T RoundToBinaryPrecisionWithShift(T thisValue, PrecisionContext context, int lastDiscarded, int olderDiscarded, FastInteger shift, bool adjustNegativeZero) {
       return this.RoundToPrecisionInternal(thisValue, lastDiscarded, olderDiscarded, shift, true, adjustNegativeZero, context);
     }
@@ -2704,7 +2564,6 @@
 
     /// <summary>Not documented yet.</summary>
     /// <param name='thisValue'>A T object. (2).</param>
->>>>>>> 45ddf997
     /// <param name='context'>A PrecisionContext object.</param>
     /// <returns>A T object.</returns>
     public T RoundToPrecision(T thisValue, PrecisionContext context) {
@@ -2767,22 +2626,6 @@
         ret = this.RoundToPrecision(ret, tmpctx);
       } else {
         // Other exponent is greater
-<<<<<<< HEAD
-        IShiftAccumulator accum = helper.CreateShiftAccumulator(mantThis);
-        accum.ShiftRight(new FastInteger(expOther).Subtract(expThis));
-        mantThis = accum.ShiftedInt;
-        if (signThis < 0)
-          mantThis = -mantThis;
-        ret = helper.CreateNew(mantThis, expOther);
-        ret = RoundToPrecision(ret, tmpctx, accum.LastDiscardedDigit,
-                               accum.OlderDiscardedDigits);
-      }
-      if ((tmpctx.Flags & PrecisionContext.FlagOverflow) != 0) {
-        throw new OverflowException();
-      }
-      if (ret == null || !helper.GetExponent(ret).Equals(expOther)) {
-        throw new ArithmeticException();
-=======
         // Console.WriteLine("other exp greater");
         FastInteger shift = FastInteger.FromBig(expOther).SubtractBig(expThis);
         ret = this.RoundToPrecisionWithShift(thisValue, tmpctx, 0, 0, shift, false);
@@ -2790,7 +2633,6 @@
       if ((tmpctx.Flags & PrecisionContext.FlagOverflow) != 0) {
         // Console.WriteLine("overflow occurred");
         return this.SignalInvalid(ctx);
->>>>>>> 45ddf997
       }
       if (ret == null || !this.helper.GetExponent(ret).Equals(expOther)) {
         // Console.WriteLine("exp not same "+ret);
@@ -3014,51 +2856,14 @@
         thisValue = this.EnsureSign(thisValue, false);
         thisFlags = 0;
       }
-<<<<<<< HEAD
-      return result;
-    }
-
-
-    private T RoundToBinaryPrecisionInternal(
-      T thisValue,
-      long precision,
-      Rounding rounding,
-      FastInteger fastEMin,
-      FastInteger fastEMax,
-      int lastDiscarded,
-      int olderDiscarded,
-      int[] signals
-     ) {
-      if ((precision) < 0) throw new ArgumentException("precision" + " not greater or equal to " + "0" + " (" + Convert.ToString((long)(long)(precision),System.Globalization.CultureInfo.InvariantCulture) + ")");
-      if(helper.GetRadix()==2 || precision==0){
-        return RoundToPrecisionInternal(thisValue,precision,rounding,
-                                        fastEMin,fastEMax,lastDiscarded,
-                                        olderDiscarded,signals);
-      }
-      bool neg = helper.GetMantissa(thisValue).Sign < 0;
-      BigInteger bigmantissa = helper.GetMantissa(thisValue);
-      if (neg) bigmantissa = -bigmantissa;
-=======
       bool neg = (thisFlags & BigNumberFlags.FlagNegative) != 0;
       BigInteger bigmantissa = BigInteger.Abs(this.helper.GetMantissa(thisValue));
->>>>>>> 45ddf997
       // save mantissa in case result is subnormal
       // and must be rounded again
       BigInteger oldmantissa = bigmantissa;
       bool mantissaWasZero = oldmantissa.IsZero && (lastDiscarded | olderDiscarded) == 0;
       BigInteger maxMantissa = BigInteger.One;
-<<<<<<< HEAD
-      long prec=precision;
-      while(prec>0){
-        int shift=(int)Math.Min(1000000,prec);
-        maxMantissa<<=shift;
-        prec-=shift;
-      }
-      maxMantissa-=BigInteger.One;
-      FastInteger exp = new FastInteger(helper.GetExponent(thisValue));
-=======
       FastInteger exp = FastInteger.FromBig(this.helper.GetExponent(thisValue));
->>>>>>> 45ddf997
       int flags = 0;
       if (accum == null) {
         accum = this.helper.CreateShiftAccumulatorWithDigits(bigmantissa, lastDiscarded, olderDiscarded);
@@ -3096,101 +2901,6 @@
       // Console.WriteLine("" + bigmantissa + "->" + accum.ShiftedInt + " digits=" + accum.DiscardedDigitCount + " exp=" + exp + " [curexp=" + (helper.GetExponent(thisValue)) + "] adj=" + adjExponent + ",max=" + (fastEMax));
       FastInteger newAdjExponent = adjExponent;
       FastInteger clamp = null;
-<<<<<<< HEAD
-      if(fastEMax!=null && adjExponent.CompareTo(fastEMax)==0){
-        // May or may not be an overflow depending on the mantissa
-        FastInteger expdiff=new FastInteger(digitCount).Subtract(accum.DigitLength);
-        BigInteger currMantissa=accum.ShiftedInt;
-        currMantissa=helper.MultiplyByRadixPower(currMantissa,expdiff);
-        if((currMantissa).CompareTo(maxMantissa)>0){
-          // Mantissa too high, treat as overflow
-          adjExponent.Add(1);
-        }
-      }
-      if (fastEMax != null && adjExponent.CompareTo(fastEMax) > 0) {
-        if (oldmantissa.IsZero) {
-          flags |= PrecisionContext.FlagClamped;
-          if (signals != null) signals[0] = flags;
-          return helper.CreateNew(oldmantissa, fastEMax.AsBigInteger());
-        }
-        // Overflow
-        flags |= PrecisionContext.FlagOverflow | PrecisionContext.FlagInexact | PrecisionContext.FlagRounded;
-        if (rounding == Rounding.Unnecessary)
-          throw new ArithmeticException("Rounding was required");
-        if ((rounding == Rounding.Down ||
-             rounding == Rounding.ZeroFiveUp ||
-             (rounding == Rounding.Ceiling && neg) ||
-             (rounding == Rounding.Floor && !neg))) {
-          // Set to the highest possible value for
-          // the given precision
-          BigInteger overflowMant = maxMantissa;
-          if (neg) overflowMant = -overflowMant;
-          if (signals != null) signals[0] = flags;
-          clamp = new FastInteger(fastEMax).Add(1).Subtract(digitCount);
-          return helper.CreateNew(overflowMant, clamp.AsBigInteger());
-        }
-        if (signals != null) signals[0] = flags;
-        return default(T);
-      } else if (fastEMin != null && adjExponent.CompareTo(fastEMin) < 0) {
-        // Subnormal
-        FastInteger fastETiny = new FastInteger(fastEMin)
-          .Subtract(digitCount)
-          .Add(1);
-        if (!oldmantissa.IsZero)
-          flags |= PrecisionContext.FlagSubnormal;
-        if (exp.CompareTo(fastETiny) < 0) {
-          FastInteger expdiff = new FastInteger(fastETiny).Subtract(exp);
-          expdiff.Add(discardedBits);
-          accum = helper.CreateShiftAccumulator(oldmantissa, lastDiscarded, olderDiscarded);
-          accum.ShiftRight(expdiff);
-          BigInteger newmantissa = accum.ShiftedInt;
-          if ((accum.DiscardedDigitCount).Sign != 0 ||
-              (accum.LastDiscardedDigit | accum.OlderDiscardedDigits) != 0) {
-            if (!oldmantissa.IsZero)
-              flags |= PrecisionContext.FlagRounded;
-            if ((accum.LastDiscardedDigit | accum.OlderDiscardedDigits) != 0) {
-              flags |= PrecisionContext.FlagInexact;
-              if (rounding == Rounding.Unnecessary)
-                throw new ArithmeticException("Rounding was required");
-            }
-            if (Round(accum, rounding, neg, newmantissa)) {
-              newmantissa += BigInteger.One;
-            }
-          }
-          if (newmantissa.IsZero)
-            flags |= PrecisionContext.FlagClamped;
-          if ((flags & (PrecisionContext.FlagSubnormal | PrecisionContext.FlagInexact)) == (PrecisionContext.FlagSubnormal | PrecisionContext.FlagInexact))
-            flags |= PrecisionContext.FlagUnderflow | PrecisionContext.FlagRounded;
-          if (signals != null) signals[0] = flags;
-          if (neg) newmantissa = -newmantissa;
-          return helper.CreateNew(newmantissa, fastETiny.AsBigInteger());
-        }
-      }
-      bool mantChanged=false;
-      if ((accum.DiscardedDigitCount).Sign != 0 ||
-          (accum.LastDiscardedDigit | accum.OlderDiscardedDigits) != 0) {
-        if (!bigmantissa.IsZero)
-          flags |= PrecisionContext.FlagRounded;
-        bigmantissa = accum.ShiftedInt;
-        if ((accum.LastDiscardedDigit | accum.OlderDiscardedDigits) != 0) {
-          flags |= PrecisionContext.FlagInexact;
-          if (rounding == Rounding.Unnecessary)
-            throw new ArithmeticException("Rounding was required");
-        }
-        if (Round(accum, rounding, neg, bigmantissa)) {
-          bigmantissa += BigInteger.One;
-          mantChanged = true;
-          if (bigmantissa.IsEven) {
-            accum = helper.CreateShiftAccumulator(bigmantissa);
-            accum.ShiftToDigits(digitCount);
-            while((accum.ShiftedInt).CompareTo(maxMantissa)>0){
-              accum.ShiftRight(1);
-            }
-            if ((accum.DiscardedDigitCount).Sign != 0) {
-              exp.Add(accum.DiscardedDigitCount);
-              discardedBits.Add(accum.DiscardedDigitCount);
-              bigmantissa = accum.ShiftedInt;
-=======
       BigInteger earlyRounded = BigInteger.Zero;
       if (binaryPrec && fastEMax != null && adjExponent.CompareTo(fastEMax) == 0) {
         // May or may not be an overflow depending on the mantissa
@@ -3214,29 +2924,11 @@
             // Ensure newDigitLength doesn't exceed precision
             if (binaryPrec || newDigitLength.CompareTo(fastPrecision) > 0) {
               newDigitLength = FastInteger.Copy(fastPrecision);
->>>>>>> 45ddf997
             }
             newAdjExponent = FastInteger.Copy(exp).Add(newDigitLength).Decrement();
           }
         }
       }
-<<<<<<< HEAD
-      if (mantChanged && fastEMax != null) {
-        // If mantissa changed, check for overflow again
-        adjExponent = new FastInteger(exp);
-        adjExponent.Add(accum.DigitLength).Subtract(1);
-        if(fastEMax!=null && adjExponent.CompareTo(fastEMax)==0 && mantChanged){
-          // May or may not be an overflow depending on the mantissa
-          FastInteger expdiff=new FastInteger(digitCount).Subtract(accum.DigitLength);
-          BigInteger currMantissa=accum.ShiftedInt;
-          currMantissa=helper.MultiplyByRadixPower(currMantissa,expdiff);
-          if((currMantissa).CompareTo(maxMantissa)>0){
-            // Mantissa too high, treat as overflow
-            adjExponent.Add(1);
-          }
-        }
-        if (adjExponent.CompareTo(fastEMax) > 0) {
-=======
       if (fastEMax != null && adjExponent.CompareTo(fastEMax) > 0) {
         if (mantissaWasZero) {
           if (ctx.HasFlags) {
@@ -3259,7 +2951,6 @@
           return this.helper.CreateNewWithFlags(oldmantissa, fastEMax.AsBigInteger(), thisFlags);
         } else {
           // Overflow
->>>>>>> 45ddf997
           flags |= PrecisionContext.FlagOverflow | PrecisionContext.FlagInexact | PrecisionContext.FlagRounded;
           if (rounding == Rounding.Unnecessary) {
             return this.SignalInvalidWithMessage(ctx, "Rounding was required");
@@ -3267,13 +2958,6 @@
           if (!unlimitedPrec && (rounding == Rounding.Down || rounding == Rounding.ZeroFiveUp || (rounding == Rounding.Ceiling && neg) || (rounding == Rounding.Floor && !neg))) {
             // Set to the highest possible value for
             // the given precision
-<<<<<<< HEAD
-            BigInteger overflowMant = maxMantissa;
-            if (neg) overflowMant = -overflowMant;
-            if (signals != null) signals[0] = flags;
-            clamp = new FastInteger(fastEMax).Add(1).Subtract(digitCount);
-            return helper.CreateNew(overflowMant, clamp.AsBigInteger());
-=======
             BigInteger overflowMant = BigInteger.Zero;
             if (binaryPrec) {
               overflowMant = maxMantissa;
@@ -3286,7 +2970,6 @@
             }
             clamp = FastInteger.Copy(fastEMax).Increment().Subtract(fastPrecision);
             return this.helper.CreateNewWithFlags(overflowMant, clamp.AsBigInteger(), neg ? BigNumberFlags.FlagNegative : 0);
->>>>>>> 45ddf997
           }
           if (ctx.HasFlags) {
             ctx.Flags |= flags;
