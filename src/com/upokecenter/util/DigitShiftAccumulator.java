package com.upokecenter.util;
/*
Written in 2013 by Peter O.
Any copyright is dedicated to the Public Domain.
http://creativecommons.org/publicdomain/zero/1.0/
If you like this, you should donate to Peter O.
at: http://peteroupc.github.io/CBOR/
 */

// import java.math.*;

  final class DigitShiftAccumulator implements IShiftAccumulator {
    private int bitLeftmost;

    /**
     * Gets a value indicating whether the last discarded digit was set.
     * @return Whether the last discarded digit was set.
     */
    public int getLastDiscardedDigit() {
        return this.bitLeftmost;
      }

    private int bitsAfterLeftmost;

    /**
     * Gets a value indicating whether any of the discarded digits to the
     * right of the last one was set.
     * @return Whether any of the discarded digits to the right of the last
     * one was set.
     */
    public int getOlderDiscardedDigits() {
        return this.bitsAfterLeftmost;
      }

    private BigInteger shiftedBigInt;
    private FastInteger knownBitLength;

    /**
     * Not documented yet.
     * @return A FastInteger object.
     */
    public FastInteger GetDigitLength() {
      if (this.knownBitLength == null) {
        this.knownBitLength = this.CalcKnownDigitLength();
      }
      return FastInteger.Copy(this.knownBitLength);
    }

    private int shiftedSmall;
    private boolean isSmall;

    private FastInteger discardedBitCount;

    /**
     * Gets a value not documented yet.
     * @return A value not documented yet.
     */
    public FastInteger getDiscardedDigitCount() {
        if (this.discardedBitCount == null) {
          this.discardedBitCount = new FastInteger(0);
        }
        return this.discardedBitCount;
      }

    private static BigInteger valueTen = BigInteger.TEN;

    /**
     * Gets the current integer after shifting.
     * @return The current integer after shifting.
     */
    public BigInteger getShiftedInt() {
        if (this.isSmall) {
          return BigInteger.valueOf(this.shiftedSmall);
        } else {
          return this.shiftedBigInt;
        }
      }

    public DigitShiftAccumulator (
      BigInteger bigint,
      int lastDiscarded,
      int olderDiscarded) {
      if (bigint.canFitInInt()) {
        this.shiftedSmall = bigint.intValue();
        if (this.shiftedSmall < 0) {
          throw new IllegalArgumentException("shiftedSmall (" + Long.toString((long)this.shiftedSmall) + ") is not greater or equal to " + "0");
        }
        this.isSmall = true;
      } else {
        this.shiftedBigInt = bigint;
        this.isSmall = false;
      }
      this.bitsAfterLeftmost = (olderDiscarded != 0) ? 1 : 0;
      this.bitLeftmost = lastDiscarded;
    }

    private static int FastParseLong(String str, int offset, int length) {
      // Assumes the String is length 9 or less and contains
      // only the digits '0' through '9'
      if (length > 9) {
        throw new IllegalArgumentException("length (" + Long.toString((long)length) + ") is not less or equal to " + "9");
      }
      int ret = 0;
      for (int i = 0; i < length; ++i) {
        int digit = (int)(str.charAt(offset + i) - '0');
        ret *= 10;
        ret += digit;
      }
      return ret;
    }

    /**
     * Gets a value not documented yet.
     * @return A value not documented yet.
     */
    public FastInteger getShiftedIntFast() {
        if (this.isSmall) {
          return new FastInteger(this.shiftedSmall);
        } else {
          return FastInteger.FromBig(this.shiftedBigInt);
        }
      }

    /**
     * Not documented yet.
     * @param fastint A FastInteger object.
     */
    public void ShiftRight(FastInteger fastint) {
      if (fastint == null) {
        throw new NullPointerException("fastint");
      }
      if (fastint.signum() <= 0) {
        return;
      }
      if (fastint.CanFitInInt32()) {
        this.ShiftRightInt(fastint.AsInt32());
      } else {
        BigInteger bi = fastint.AsBigInteger();
        while (bi.signum() > 0) {
          int count = 1000000;
          if (bi.compareTo(BigInteger.valueOf(1000000)) < 0) {
            count = bi.intValue();
          }
          this.ShiftRightInt(count);
          bi=bi.subtract(BigInteger.valueOf(count));
          if (this.isSmall ? this.shiftedSmall == 0 : this.shiftedBigInt.signum()==0) {
            break;
          }
        }
      }
    }

    private void ShiftRightBig(int digits) {
      if (digits <= 0) {
        return;
      }
      if (this.shiftedBigInt.signum()==0) {
        if (this.discardedBitCount == null) {
          this.discardedBitCount = new FastInteger(0);
        }
        this.discardedBitCount.AddInt(digits);
        this.bitsAfterLeftmost |= this.bitLeftmost;
        this.bitLeftmost = 0;
        this.knownBitLength = new FastInteger(1);
        return;
      }
      // System.out.println("digits=" + (digits));
      if (digits == 1) {
        BigInteger bigrem;
        BigInteger bigquo;
{
BigInteger[] divrem=(this.shiftedBigInt).divideAndRemainder(BigInteger.TEN);
bigquo=divrem[0];
bigrem=divrem[1]; }
        this.bitsAfterLeftmost |= this.bitLeftmost;
        this.bitLeftmost = bigrem.intValue();
        this.shiftedBigInt = bigquo;
        if (this.discardedBitCount == null) {
          this.discardedBitCount = new FastInteger(0);
        }
        this.discardedBitCount.AddInt(digits);
        if (this.knownBitLength != null) {
          if (bigquo.signum()==0) {
            this.knownBitLength.SetInt(0);
          } else {
            this.knownBitLength.Decrement();
          }
        }
        return;
      }
      int startCount = Math.min(4, digits - 1);
      if (startCount > 0) {
        BigInteger bigrem;
        BigInteger radixPower = DecimalUtility.FindPowerOfTen(startCount);
        BigInteger bigquo;
{
BigInteger[] divrem=(this.shiftedBigInt).divideAndRemainder(radixPower);
bigquo=divrem[0];
bigrem=divrem[1]; }
        if (bigrem.signum()!=0) {
          this.bitsAfterLeftmost |= 1;
        }
        this.bitsAfterLeftmost |= this.bitLeftmost;
        this.shiftedBigInt = bigquo;
        if (this.discardedBitCount == null) {
          this.discardedBitCount = new FastInteger(0);
        }
        this.discardedBitCount.AddInt(startCount);
        digits -= startCount;
        if (this.shiftedBigInt.signum()==0) {
          // Shifted all the way to 0
          this.isSmall = true;
          this.shiftedSmall = 0;
          this.knownBitLength = new FastInteger(1);
          this.bitsAfterLeftmost = (this.bitsAfterLeftmost != 0) ? 1 : 0;
          this.bitLeftmost = 0;
          return;
        }
      }
      if (digits == 1) {
        BigInteger bigrem;
        BigInteger bigquo;
{
BigInteger[] divrem=(this.shiftedBigInt).divideAndRemainder(valueTen);
bigquo=divrem[0];
bigrem=divrem[1]; }
        this.bitsAfterLeftmost |= this.bitLeftmost;
        this.bitLeftmost = bigrem.intValue();
        this.shiftedBigInt = bigquo;
        if (this.discardedBitCount == null) {
          this.discardedBitCount = new FastInteger(0);
        }
        this.discardedBitCount.Increment();
        if (this.knownBitLength == null) {
          this.knownBitLength = this.GetDigitLength();
        } else {
          this.knownBitLength.Decrement();
        }
        this.bitsAfterLeftmost = (this.bitsAfterLeftmost != 0) ? 1 : 0;
        return;
      }
      if (this.knownBitLength == null) {
        this.knownBitLength = this.GetDigitLength();
      }
      if (new FastInteger(digits).Decrement().compareTo(this.knownBitLength) >= 0) {
        // Shifting more bits than available
        this.bitsAfterLeftmost |= this.shiftedBigInt.signum()==0 ? 0 : 1;
        this.isSmall = true;
        this.shiftedSmall = 0;
        this.knownBitLength = new FastInteger(1);
        if (this.discardedBitCount == null) {
          this.discardedBitCount = new FastInteger(0);
        }
        this.discardedBitCount.AddInt(digits);
        this.bitsAfterLeftmost |= this.bitLeftmost;
        this.bitLeftmost = 0;
        return;
      }
      if (this.shiftedBigInt.canFitInInt()) {
        this.isSmall = true;
        this.shiftedSmall = this.shiftedBigInt.intValue();
        this.ShiftRightSmall(digits);
        return;
      }
      String str = this.shiftedBigInt.toString();
      // NOTE: Will be 1 if the value is 0
      int digitLength = str.length();
      int bitDiff = 0;
      if (digits > digitLength) {
        bitDiff = digits - digitLength;
      }
      if (this.discardedBitCount == null) {
        this.discardedBitCount = new FastInteger(0);
      }
      this.discardedBitCount.AddInt(digits);
      this.bitsAfterLeftmost |= this.bitLeftmost;
      int digitShift = Math.min(digitLength, digits);
      if (digits >= digitLength) {
        this.isSmall = true;
        this.shiftedSmall = 0;
        this.knownBitLength = new FastInteger(1);
      } else {
        int newLength = (int)(digitLength - digitShift);
        this.knownBitLength = new FastInteger(newLength);
        if (newLength <= 9) {
          // Fits in a small number
          this.isSmall = true;
          this.shiftedSmall = FastParseLong(str, 0, newLength);
        } else {
          this.shiftedBigInt = BigInteger.fromSubstring(str, 0, newLength);
        }
      }
      for (int i = str.length() - 1; i >= 0; --i) {
        this.bitsAfterLeftmost |= this.bitLeftmost;
        this.bitLeftmost = (int)(str.charAt(i) - '0');
        --digitShift;
        if (digitShift <= 0) {
          break;
        }
      }
      this.bitsAfterLeftmost = (this.bitsAfterLeftmost != 0) ? 1 : 0;
      if (bitDiff > 0) {
        // Shifted more digits than the digit length
        this.bitsAfterLeftmost |= this.bitLeftmost;
        this.bitLeftmost = 0;
      }
    }

    private void ShiftToBitsBig(int digits) {
      // Shifts a number until it reaches the given number of digits,
      // gathering information on whether the last digit discarded is set
      // and whether the discarded digits to the right of that digit are set.
      // Assumes that the big integer being shifted is positive.
      if (this.knownBitLength != null) {
        if (this.knownBitLength.CompareToInt(digits) <= 0) {
          return;
        }
      }
      String str;
      if (this.knownBitLength == null) {
        this.knownBitLength = this.GetDigitLength();
      }
      if (this.knownBitLength.CompareToInt(digits) <= 0) {
        return;
      }
      FastInteger digitDiff = FastInteger.Copy(this.knownBitLength).SubtractInt(digits);
      if (digitDiff.CompareToInt(1) == 0) {
        BigInteger bigrem;
        BigInteger bigquo;
{
BigInteger[] divrem=(this.shiftedBigInt).divideAndRemainder(valueTen);
bigquo=divrem[0];
bigrem=divrem[1]; }
        this.bitsAfterLeftmost |= this.bitLeftmost;
        this.bitLeftmost = bigrem.intValue();
        this.shiftedBigInt = bigquo;
        if (this.discardedBitCount == null) {
          this.discardedBitCount = new FastInteger(0);
        }
        this.discardedBitCount.Add(digitDiff);
        this.knownBitLength.Subtract(digitDiff);
        this.bitsAfterLeftmost = (this.bitsAfterLeftmost != 0) ? 1 : 0;
        return;
      } else if (digitDiff.CompareToInt(9) <= 0) {
        BigInteger bigrem;
        int diffInt = digitDiff.AsInt32();
        BigInteger radixPower = DecimalUtility.FindPowerOfTen(diffInt);
        BigInteger bigquo;
{
BigInteger[] divrem=(this.shiftedBigInt).divideAndRemainder(radixPower);
bigquo=divrem[0];
bigrem=divrem[1]; }
        int rem = bigrem.intValue();
        this.bitsAfterLeftmost |= this.bitLeftmost;
        for (int i = 0; i < diffInt; ++i) {
          if (i == diffInt - 1) {
            this.bitLeftmost = rem % 10;
          } else {
            this.bitsAfterLeftmost |= rem % 10;
            rem /= 10;
          }
        }
        this.shiftedBigInt = bigquo;
        if (this.discardedBitCount == null) {
          this.discardedBitCount = new FastInteger(0);
        }
        this.discardedBitCount.Add(digitDiff);
        this.knownBitLength.Subtract(digitDiff);
        this.bitsAfterLeftmost = (this.bitsAfterLeftmost != 0) ? 1 : 0;
        return;
      } else if (digitDiff.CompareToInt(Integer.MAX_VALUE) <= 0) {
        BigInteger bigrem;
        BigInteger radixPower = DecimalUtility.FindPowerOfTen(digitDiff.AsInt32() - 1);
        BigInteger bigquo;
{
BigInteger[] divrem=(this.shiftedBigInt).divideAndRemainder(radixPower);
bigquo=divrem[0];
bigrem=divrem[1]; }
        this.bitsAfterLeftmost |= this.bitLeftmost;
        if (bigrem.signum()!=0) {
          this.bitsAfterLeftmost |= 1;
        }
        {
          BigInteger bigquo2;
{
BigInteger[] divrem=(bigquo).divideAndRemainder(valueTen);
bigquo2=divrem[0];
bigrem=divrem[1]; }
          this.bitLeftmost = bigrem.intValue();
          this.shiftedBigInt = bigquo2;
        }
        if (this.discardedBitCount == null) {
          this.discardedBitCount = new FastInteger(0);
        }
        this.discardedBitCount.Add(digitDiff);
        this.knownBitLength.Subtract(digitDiff);
        this.bitsAfterLeftmost = (this.bitsAfterLeftmost != 0) ? 1 : 0;
        return;
      }
      str = this.shiftedBigInt.toString();
      // NOTE: Will be 1 if the value is 0
      int digitLength = str.length();
      this.knownBitLength = new FastInteger(digitLength);
      // Shift by the difference in digit length
      if (digitLength > digits) {
        int digitShift = digitLength - digits;
        this.knownBitLength.SubtractInt(digitShift);
        int newLength = (int)(digitLength - digitShift);
        // System.out.println("dlen=" + digitLength + " dshift=" + digitShift + " newlen=" + (newLength));
        if (this.discardedBitCount == null) {
          this.discardedBitCount = new FastInteger(0);
        }
        if (digitShift <= Integer.MAX_VALUE) {
          this.discardedBitCount.AddInt((int)digitShift);
        } else {
          this.discardedBitCount.AddBig(BigInteger.valueOf(digitShift));
        }
        for (int i = str.length() - 1; i >= 0; --i) {
          this.bitsAfterLeftmost |= this.bitLeftmost;
          this.bitLeftmost = (int)(str.charAt(i) - '0');
          --digitShift;
          if (digitShift <= 0) {
            break;
          }
        }
        if (newLength <= 9) {
          this.isSmall = true;
          this.shiftedSmall = FastParseLong(str, 0, newLength);
        } else {
          this.shiftedBigInt = BigInteger.fromSubstring(str, 0, newLength);
        }
        this.bitsAfterLeftmost = (this.bitsAfterLeftmost != 0) ? 1 : 0;
      }
    }

    /**
     * Shifts a number to the right, gathering information on whether the
     * last digit discarded is set and whether the discarded digits to the
     * right of that digit are set. Assumes that the big integer being shifted
     * is positive.
     * @param digits A 32-bit signed integer.
     */
    public void ShiftRightInt(int digits) {
      if (this.isSmall) {
        this.ShiftRightSmall(digits);
      } else {
        this.ShiftRightBig(digits);
      }
    }

    private void ShiftRightSmall(int digits) {
      if (digits <= 0) {
        return;
      }
      if (this.shiftedSmall == 0) {
        if (this.discardedBitCount == null) {
          this.discardedBitCount = new FastInteger(0);
        }
        this.discardedBitCount.AddInt(digits);
        this.bitsAfterLeftmost |= this.bitLeftmost;
        this.bitLeftmost = 0;
        this.knownBitLength = new FastInteger(1);
        return;
      }

      int kb = 0;
      int tmp = this.shiftedSmall;
      while (tmp > 0) {
        ++kb;
        tmp /= 10;
      }
      // Make sure digit length is 1 if value is 0
      if (kb == 0) {
        ++kb;
      }
      this.knownBitLength = new FastInteger(kb);
      if (this.discardedBitCount == null) {
        this.discardedBitCount = new FastInteger(0);
      }
      this.discardedBitCount.AddInt(digits);
      while (digits > 0) {
        if (this.shiftedSmall == 0) {
          this.bitsAfterLeftmost |= this.bitLeftmost;
          this.bitLeftmost = 0;
          this.knownBitLength = new FastInteger(0);
          break;
        } else {
          int digit = (int)(this.shiftedSmall % 10);
          this.bitsAfterLeftmost |= this.bitLeftmost;
          this.bitLeftmost = digit;
          --digits;
          this.shiftedSmall /= 10;
          this.knownBitLength.Decrement();
        }
      }
      this.bitsAfterLeftmost = (this.bitsAfterLeftmost != 0) ? 1 : 0;
    }

    /**
     * Not documented yet.
     * @param bits A FastInteger object.
     */
    public void ShiftToDigits(FastInteger bits) {
      if (bits.CanFitInInt32()) {
        int intval = bits.AsInt32();
        if (intval < 0) {
          throw new IllegalArgumentException("intval (" + Long.toString((long)intval) + ") is not greater or equal to " + "0");
        }
        this.ShiftToDigitsInt(intval);
      } else {
        if (bits.signum() < 0) {
          throw new IllegalArgumentException("bits's sign (" + Long.toString((long)bits.signum()) + ") is not greater or equal to " + "0");
        }
        this.knownBitLength = this.CalcKnownDigitLength();
        BigInteger bigintDiff = this.knownBitLength.AsBigInteger();
        BigInteger bitsBig = bits.AsBigInteger();
        bigintDiff=bigintDiff.subtract(bitsBig);
        if (bigintDiff.signum() > 0) {
          // current length is greater than the
          // desired bit length
          this.ShiftRight(FastInteger.FromBig(bigintDiff));
        }
      }
    }

    /**
     * Shifts a number until it reaches the given number of digits, gathering
     * information on whether the last digit discarded is set and whether
     * the discarded digits to the right of that digit are set. Assumes that
     * the big integer being shifted is positive.
     * @param digits A 64-bit signed integer.
     */
    public void ShiftToDigitsInt(int digits) {
      if (this.isSmall) {
        this.ShiftToBitsSmall(digits);
      } else {
        this.ShiftToBitsBig(digits);
      }
    }

    private FastInteger CalcKnownDigitLength() {
      if (this.isSmall) {
        int kb = 0;
        int v2 = this.shiftedSmall;
        if (v2 >= 1000000000) {
          kb = 10;
        } else if (v2 >= 100000000) {
          kb = 9;
        } else if (v2 >= 10000000) {
          kb = 8;
        } else if (v2 >= 1000000) {
          kb = 7;
        } else if (v2 >= 100000) {
          kb = 6;
        } else if (v2 >= 10000) {
          kb = 5;
        } else if (v2 >= 1000) {
          kb = 4;
        } else if (v2 >= 100) {
          kb = 3;
        } else if (v2 >= 10) {
          kb = 2;
        } else {
          kb = 1;
        }
        return new FastInteger(kb);
      } else {
<<<<<<< HEAD
        String str = shiftedBigInt.toString();
        return str.length();
=======
        return new FastInteger(this.shiftedBigInt.getDigitCount());
>>>>>>> 8c5297bf
      }
    }

    private void ShiftToBitsSmall(int digits) {
      int kb = 0;
      int v2 = this.shiftedSmall;
      if (v2 >= 1000000000) {
        kb = 10;
      } else if (v2 >= 100000000) {
        kb = 9;
      } else if (v2 >= 10000000) {
        kb = 8;
      } else if (v2 >= 1000000) {
        kb = 7;
      } else if (v2 >= 100000) {
        kb = 6;
      } else if (v2 >= 10000) {
        kb = 5;
      } else if (v2 >= 1000) {
        kb = 4;
      } else if (v2 >= 100) {
        kb = 3;
      } else if (v2 >= 10) {
        kb = 2;
      } else {
        kb = 1;
      }
      this.knownBitLength = new FastInteger(kb);
      if (kb > digits) {
        int digitShift = (int)(kb - digits);
        int newLength = (int)(kb - digitShift);
        this.knownBitLength = new FastInteger(Math.max(1, newLength));
        if (this.discardedBitCount == null) {
          this.discardedBitCount = new FastInteger(digitShift);
        } else {
          this.discardedBitCount.AddInt(digitShift);
        }
        for (int i = 0; i < digitShift; ++i) {
          int digit = (int)(this.shiftedSmall % 10);
          this.shiftedSmall /= 10;
          this.bitsAfterLeftmost |= this.bitLeftmost;
          this.bitLeftmost = digit;
        }
        this.bitsAfterLeftmost = (this.bitsAfterLeftmost != 0) ? 1 : 0;
      }
    }
  }<|MERGE_RESOLUTION|>--- conflicted
+++ resolved
@@ -565,12 +565,7 @@
         }
         return new FastInteger(kb);
       } else {
-<<<<<<< HEAD
-        String str = shiftedBigInt.toString();
-        return str.length();
-=======
         return new FastInteger(this.shiftedBigInt.getDigitCount());
->>>>>>> 8c5297bf
       }
     }
 
