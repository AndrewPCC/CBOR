--- conflicted
+++ resolved
@@ -490,26 +490,11 @@
      * Precision context for the IEEE-754-2008 binary64 format, 53 bits
      * precision.
      */
-<<<<<<< HEAD
-    public PrecisionContext(long precision, Rounding rounding, BigInteger eMin, BigInteger eMax,
-                            boolean clampNormalExponents) {
-      if((eMin)==null)throw new NullPointerException("eMin");
-      if ((precision) < 0) throw new IllegalArgumentException("precision" + " not greater or equal to " + "0" + " (" + Long.toString((long)(long)(precision)) + ")");
-      if (eMin.compareTo(eMax) > 0) throw new IllegalArgumentException("eMin" + " not less or equal to " + eMax + " (" + eMin + ")");
-      this.precision = precision;
-      this.rounding = rounding;
-      this.hasExponentRange=true;
-      this.clampNormalExponents = clampNormalExponents;
-      this.eMax = eMax;
-      this.eMin = eMin;
-    }
-=======
 
     public static final PrecisionContext Binary64 =
       PrecisionContext.ForPrecisionAndRounding(53, Rounding.HalfEven)
       .WithExponentClamp(true)
       .WithExponentRange(-1022, 1023);
->>>>>>> 45ddf997
 
     /**
      * Precision context for the IEEE-754-2008 binary128 format, 113 bits
@@ -541,16 +526,6 @@
 
     public static final PrecisionContext Decimal128 =
       new PrecisionContext(34, Rounding.HalfEven, -6143, 6144, true);
-<<<<<<< HEAD
-    /**
-     * Precision context for the Common Language Infrastructure (.NET
-     * Framework) decimal format, 96 bits precision. Use RoundToBinaryPrecision
-     * to round a decimal fraction to this format.
-     */
-    public static final PrecisionContext CliDecimal =
-      new PrecisionContext(96,Rounding.HalfEven,0,28,true);
-    
-=======
 
     /**
      * Basic precision context, 9 digits precision, rounding mode half-up,
@@ -568,5 +543,4 @@
 
     public static final PrecisionContext CliDecimal =
       new PrecisionContext(96, Rounding.HalfEven, 0, 28, true);
->>>>>>> 45ddf997
   }